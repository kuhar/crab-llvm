--- conflicted
+++ resolved
@@ -18,28 +18,6 @@
 #include <crab/analysis/Liveness.hpp>
 
 namespace crab_llvm
-<<<<<<< HEAD
-{  
-   //! Base numerical domains
-   enum CrabDomain { INTERVALS, 
-                     INTERVALS_CONGRUENCES, 
-                     BOXES,
-                     ZONES, 
-                     SZONES,
-                     DZONES,
-                     VZONES, 
-                     TERMS,
-                     NUM,
-                     INTV_APRON,
-                     OCT_APRON,
-                     OPT_OCT_APRON,
-                     PK_APRON };
-                   
-}
-
-namespace crab_llvm
-=======
->>>>>>> 1e5a32bb
 {
 
   using namespace llvm;
