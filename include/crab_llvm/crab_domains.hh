--- conflicted
+++ resolved
@@ -8,11 +8,8 @@
 #include "crab/domains/dis_intervals.hpp"                      
 #include "crab/domains/split_dbm.hpp"
 #include "crab/domains/boxes.hpp"
-<<<<<<< HEAD
 #include "crab/domains/mdd_boxes.hpp"
-=======
 #ifdef HAVE_APRON
->>>>>>> da2e9333
 #include "crab/domains/apron_domains.hpp"
 #else 
 #include "crab/domains/elina_domains.hpp"
