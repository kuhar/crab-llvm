--- conflicted
+++ resolved
@@ -46,11 +46,7 @@
     { m_inv_map.clear(); }
 
     virtual void getAnalysisUsage (llvm::AnalysisUsage &AU) const 
-<<<<<<< HEAD
     {AU.setPreservesAll ();}
-=======
-    { AU.setPreservesCFG(); }
->>>>>>> c216352e
 
     virtual void releaseMemory () {m_inv_map.clear ();}
     
