/* 
 * Translate a LLVM function to a CFG language understood by Crab.
 * 
 * Crab supports operations over boolean, integers and
 * pointers. Moreover, Crab supports unidimensional arrays. Arrays are
 * interpreted as sequence of consecutive bytes which are disjoint
 * from each other.
 *
 * The translation of LLVM integer operations (tracked precision = NUM)
 * is pretty straightforward.  LLVM branches are translated to Crab
 * assume and goto statements. The translation also removes phi nodes.
 *
 * If tracked precision is PTR then LLVM pointer operations are
 * translated to Crab pointer operations. This translation is almost
 * one-to-one, except some unsupported cases (see below limitations).
 * 
 * If tracked precision is ARR then the translation is more
 * complex. We use a heap analysis to partition statically memory into
 * disjoint regions. Then, each memory region is mapped to a Crab
 * array and LLVM load/store are translated to array read/write. Some
 * memory regions might not be mapped to Crab arrays because
 * otherwise, the Crab array domains wouldn't be sound (see e.g.,
 * SeaDsaHeapAbstraction).
 * 
 * The translation of function calls is also straigthforward except if
 * tracked precision = ARR. In that case, all functions are
 * _purified_. That is, the translation ensures that functions have no
 * side-effects.
 * 
 * Known limitations of the translation:
 * 
 * - Ignore floating point instructions.
 * - Ignore inttoptr/ptrtoint instructions.
 * - Almost ignore memset/memmove/memcpy
 */

#include "llvm/IR/InstVisitor.h"
#include "llvm/IR/CallSite.h"
#include "llvm/IR/GetElementPtrTypeIterator.h"
#include "llvm/IR/IRBuilder.h"
#include "llvm/IR/DebugLoc.h"
#include "llvm/IR/DebugInfo.h"
#include "llvm/ADT/APInt.h"
#include "llvm/Analysis/MemoryBuiltins.h"
#include "llvm/Pass.h"
#include "llvm/Support/Debug.h"
#include "llvm/Support/CommandLine.h"
#include "llvm/Support/ErrorHandling.h"

#include "boost/unordered_map.hpp"
#include "boost/range/iterator_range.hpp"
#include "boost/range/algorithm/set_algorithm.hpp"
#include "boost/optional.hpp"

#include "crab/common/debug.hpp"
#include "crab/common/stats.hpp"
#include "crab/transforms/dce.hpp"
#include "crab_llvm/CfgBuilder.hh"
#include "crab_llvm/HeapAbstraction.hh"
#include "crab_llvm/Support/CFG.hh"

#include <algorithm>

using namespace llvm;
using namespace boost;
using namespace crab;
using namespace crab::cfg;
using namespace ikos;

cl::opt<bool>
CrabCFGSimplify("crab-cfg-simplify",
	 cl::desc("Simplify Crab CFG"), 
	 cl::init(false),
	 cl::Hidden);

cl::opt<bool>
CrabPrintCFG("crab-print-cfg",
	 cl::desc("Print Crab CFG"), 
	 cl::init(false));

cl::opt<bool>
CrabEnableUniqueScalars("crab-singleton-aliases",
	 cl::desc("Treat singleton alias sets as scalar values"), 
	 cl::init(false));

/** 
 * Do not translate memory instructions to crab pointer
 * instructions. However, memory instructions will be translated to
 * crab array instructions if tracked precision >= ARR.
 */
cl::opt<bool>
CrabDisablePointers("crab-disable-ptr",
		    cl::desc("Disable translation of pointer instructions"), 
		    cl::init(false),
		    cl::Hidden);
/**
 * Since LLVM IR is in SSA form many of the havoc statements are
 * redundant since variables can be defined only once.
 */
cl::opt<bool>
CrabIncludeHavoc("crab-include-useless-havoc",
		 cl::desc("Include all havoc statements."), 
		 cl::init(true),
		 cl::Hidden);

/**
 * Initialization of contents of allocation sites(e.g. alloca's and
 * global variables).
 **/
cl::opt<bool>
CrabArrayInit("crab-arr-init",
	cl::desc("Initialization of arrays for weak array domains (e.g., smashing)."), 
	cl::init(true),
	cl::Hidden);

/**
 * Enable initialization of arrays that correspond to objects that may
 * contain an infinite number of memory locations.
 *
 * Initialization of allocation sites originated from calloc or memset
 * instructions may be unsound if it can be executed by more than one
 * execution.
*/
cl::opt<bool>
CrabUnsoundArrayInit("crab-unsound-array-init",
		     cl::desc("Potentially unsound initialization of arrays."), 
		     cl::init(false),
		     cl::Hidden);

cl::opt<bool>
CrabDisableWarnings("crab-disable-warnings",
	      cl::desc("Disable warning messages"), 
	      cl::init(false),
	      cl::Hidden);

namespace crab_llvm {

  static crab::crab_os& get_crab_os(bool show_time = true) {
    crab::crab_os* result = &crab::outs();
    if (show_time) {
      time_t now = time(0);
      struct tm tstruct;
      char buf[80];
      tstruct = *localtime(&now);
      strftime(buf, sizeof(buf), "[%Y-%m-%d.%X] ", &tstruct);
      *result << buf;
    }
    return *result;
  }
  
  static void CRABLLVM_ERROR(std::string msg, const char *file, unsigned line) {
    llvm::errs() << "CRABLLVM ERROR: " << msg << "\n";
    llvm::errs() << "File: " << file << "\n";
    llvm::errs() << "Line: " << line << "\n";
    std::exit(EXIT_FAILURE);           
  }
  
  #define CRABLLVM_WARNING(MSG)				    \
    if (!CrabDisableWarnings) {				    \
      llvm::errs() << "CRABLLVM WARNING: " << MSG << "\n"; \
    }							    \
  
  typedef typename HeapAbstraction::region_t mem_region_t;
  typedef typename HeapAbstraction::region_set_t mem_region_set_t;  
  
  static bool isBool(const llvm::Type *t){
    return (t->isIntegerTy(1));
  }
  
  static bool isBool(const llvm::Value&v) {
    return isBool(v.getType());
  }

  static bool isInteger(const llvm::Type *t) {
    return (t->isIntegerTy() && !isBool(t));
  }
  
  static bool isInteger(const llvm::Value&v) {
    return isInteger(v.getType());
  }
  
  static bool isPointer(const llvm::Value&v,
			const crab::cfg::tracked_precision tracklev) {
    return (v.getType()->isPointerTy() && tracklev >= PTR && !CrabDisablePointers);
  }

  /** Converts v to mpz_class. Assumes that v is signed */
  static mpz_class toMpz(const llvm::APInt &v) {
    // Based on:
    // https://llvm.org/svn/llvm-project/polly/trunk/lib/Support/GICHelper.cpp
    llvm::APInt abs;
    abs = v.isNegative() ? v.abs() : v;
    const uint64_t *rawdata = abs.getRawData();
    unsigned numWords = abs.getNumWords();
    mpz_class res;
    mpz_import(res.get_mpz_t(), numWords, 1,  sizeof(uint64_t), 0, 0, rawdata);
    return v.isNegative() ? mpz_class(-res) : res;
  }

  // The return value should be ikos::z_number and not number_t
  static ikos::z_number getIntConstant(const ConstantInt* CI){
    if (CI->getType()->isIntegerTy(1)) {
      return ikos::z_number((int64_t) CI->getZExtValue());
    } else {
      return ikos::z_number(toMpz(CI->getValue()));
    }
  }
    
  static bool isTracked(const llvm::Value &v,
			 const crab::cfg::tracked_precision tracklev) {
    // -- ignore any shadow variable created by seahorn
    if (v.getName().startswith("shadow.mem")) 
      return false;
    
    // -- a pointer
    if (v.getType()->isPointerTy()) 
      return (tracklev >= crab::cfg::PTR && !CrabDisablePointers); 
    
    // -- always track integer and boolean registers
    return v.getType()->isIntegerTy();
  }
  
  // Convenient wrapper for a LLVM variable or constant
  class crabLit {
  public:
    enum lit_class_t {
      CRAB_LITERAL_BOOL,
      CRAB_LITERAL_INT,
      CRAB_LITERAL_PTR,
    };
    
    crabLit(lit_class_t lit_class) : m_lit_class(lit_class) {}

    virtual ~crabLit() {}

    bool isBool() const { return m_lit_class == CRAB_LITERAL_BOOL; }

    bool isInt() const { return m_lit_class == CRAB_LITERAL_INT; }

    bool isPtr() const { return m_lit_class == CRAB_LITERAL_PTR; }
        
    virtual bool isVar() const = 0;
    
    virtual var_t getVar() const = 0;

    virtual void write(crab::crab_os &out) const = 0;
    
  private:
    lit_class_t m_lit_class;
  };

  crab_os& operator<<(crab_os& out, const crabLit& l){
    l.write(out);
    return out;
  }
  
  /** A Boolean literal is either a variable or constants true and false. **/   
  class crabBoolLit: public crabLit {
    friend class crabLitFactoryImpl;
    
    bool m_cst; // only considered if m_var.is_null()
    var_ref_t m_var;
    
    crabBoolLit(bool cst): crabLit(CRAB_LITERAL_BOOL), m_cst(cst) {}
    
    crabBoolLit(var_t var): crabLit(CRAB_LITERAL_BOOL), m_var(var) {}
    
  public:
    
    bool isVar() const override {
      return (!m_var.is_null());
    }
    
    var_t getVar() const override {
      assert (isVar());
      return m_var.get();
    }
    
    bool isConst() const {
      return (m_var.is_null());
    }
    
    bool isTrue() const {
      if (!isConst()) return false;
      return m_cst;
    }
    
    bool isFalse() const {
      if (!isConst()) return false;
      return !m_cst; 
    }
    
    void write(crab::crab_os &out) const override {
      if (isVar()) {
	out << getVar();
      } else if (isTrue()) {
	out << "true";
      } else {
	out << "false";
      }
    }
  };
  
  /** A pointer literal is either a variable or constant null.**/
  class crabPtrLit: public crabLit {
    friend class crabLitFactoryImpl;
    
    var_ref_t m_lit; // if m_lit.is_null() then the literal represents null
    
    crabPtrLit()
      : crabLit(CRAB_LITERAL_PTR) {} // null
    crabPtrLit(var_t v)
      : crabLit(CRAB_LITERAL_PTR), m_lit(v) {}
    
  public:
    
    bool isVar() const override { return !m_lit.is_null(); }
    
    var_t getVar() const override {
      assert (isVar());
      return m_lit.get();
    }
    
    bool isNull() const { return m_lit.is_null(); }

    void write(crab::crab_os &out) const override {
      if (isVar()) {
	out << getVar();
      } else {
	out << "NULL";
      }
    }
  };
  
  /** A numerical literal is either a variable or constant number.**/
  class crabIntLit: public crabLit {
    friend class crabLitFactoryImpl;
    
    number_t m_num; // only considered if m_var.is_null();
    var_ref_t m_var;

    // If z_number != number_t we assume that number_t has a
    // constructor for z_number.
    explicit crabIntLit(ikos::z_number n): crabLit(CRAB_LITERAL_INT), m_num(n) {}
    
    explicit crabIntLit(var_t v): crabLit(CRAB_LITERAL_INT), m_var(v) {}
    
  public:
    
    bool isVar() const override { return !m_var.is_null(); }
    
    var_t getVar() const override{
      assert (isVar());
      return m_var.get();
    }
    
    bool isInt() const { return m_var.is_null(); }
    
    number_t getInt() const {
      assert (isInt());
      return m_num;
    }
    
    lin_exp_t getExp() const {
      if (isInt())
	return lin_exp_t(getInt());
      else {
	assert(isVar());
	return lin_exp_t(getVar());
      }
    }

    void write(crab::crab_os &out) const override {
      if (isVar()) {
	out << getVar();
      } else {
	out << getInt();
      }
    }
    
  };

  class crabLitFactoryImpl {
  public:
    
    crabLitFactoryImpl(llvm_variable_factory &vfac, crab::cfg::tracked_precision tracklev);

    llvm_variable_factory& get_vfac() { return m_vfac; }
    
    crab::cfg::tracked_precision get_track() const { return m_tracklev;}

    // Translate v into a crab literal based on v's type
    crab_lit_ref_t getLit(const llvm::Value &v);

    // Create a fresh integer array variable
    var_t mkIntArrayVar(unsigned bitwidth);

    // Create a fresh boolean array variable    
    var_t mkBoolArrayVar();

    // Create a fresh pointer array variable        
    var_t mkPtrArrayVar();        
    
    // Create an array variable associated with region r.
    var_t mkArrayVar(mem_region_t r);

    // Create an scalar variable associated with region r.
    var_t mkArraySingletonVar(mem_region_t r);
    
    // Create a fresh integer variable of bitwidth bits
    var_t mkIntVar(unsigned bitwidth);

    // Create a fresh boolean variable
    var_t mkBoolVar();

    // Create a fresh pointer variable
    var_t mkPtrVar();

    // Common accessors to crab_lit_ref_t subclasses.
    bool isBoolTrue(const crab_lit_ref_t ref) const;
    
    bool isBoolFalse(const crab_lit_ref_t ref) const;

    bool isPtrNull(const crab_lit_ref_t ref) const;
    
    number_t getIntCst(const crab_lit_ref_t ref) const;

    lin_exp_t getExp(const crab_lit_ref_t ref) const;
        
  private:

    typedef boost::unordered_map<const Value*, crab_lit_ref_t> lit_cache_t;
    typedef typename lit_cache_t::value_type binding_t;
    
    llvm_variable_factory &m_vfac;
    crab::cfg::tracked_precision m_tracklev;
    lit_cache_t m_lit_cache;

    boost::optional<crabBoolLit> getBoolLit(const llvm::Value &v);
    boost::optional<crabIntLit> getIntLit(const llvm::Value &v);
    boost::optional<crabPtrLit> getPtrLit(const llvm::Value &v);    
  };
  
  crabLitFactoryImpl::crabLitFactoryImpl(llvm_variable_factory &vfac,
					 crab::cfg::tracked_precision tracklev)
    : m_vfac(vfac), m_tracklev(tracklev) {}

  crab_lit_ref_t crabLitFactoryImpl::getLit(const llvm::Value &v) {
    auto it = m_lit_cache.find(&v);
    if (it != m_lit_cache.end()) {
      return it->second;
    }
    const llvm::Type &t = *v.getType();
    // Note that getBoolLit, getPtrLit and getIntLit are not aware of
    // which types are tracked or not. They only use type information
    // and not the track level.
    if (isBool(&t)) {
      if (boost::optional<crabBoolLit> lit = getBoolLit(v)) {
	crab_lit_ref_t ref =
	  boost::static_pointer_cast<crabLit>(boost::make_shared<crabBoolLit>(*lit));
	m_lit_cache.insert(binding_t(&v, ref));
	return ref;	  
      }
    } else if (isInteger(&t)) {
      if (boost::optional<crabIntLit> lit = getIntLit(v)) {
	crab_lit_ref_t ref =
	  boost::static_pointer_cast<crabLit>(boost::make_shared<crabIntLit>(*lit));
	m_lit_cache.insert(binding_t(&v, ref));
	return ref;
	}
    } else if (t.isPointerTy()) {
      if (boost::optional<crabPtrLit> lit = getPtrLit(v)) {
	crab_lit_ref_t ref =
	  boost::static_pointer_cast<crabLit>(boost::make_shared<crabPtrLit>(*lit));
	m_lit_cache.insert(binding_t(&v, ref));
	return ref;
      }
    }
    return nullptr;
  }
  
  var_t crabLitFactoryImpl::mkArrayVar(mem_region_t mem_region) {
    crab::variable_type type = crab::UNK_TYPE;
    unsigned bitwidth = 0; /* unknown */
    switch  (mem_region.get_type()) {
    case INT_REGION :
      type = ARR_INT_TYPE;
      bitwidth = mem_region.get_bitwidth();
      break;
    case BOOL_REGION:
      type = ARR_BOOL_TYPE;
      bitwidth = 1;
      break;
    case PTR_REGION :
      type = ARR_PTR_TYPE;
      break;
    default: CRABLLVM_ERROR("unsupported region type", __FILE__, __LINE__);
    }
    return var_t(m_vfac.get(mem_region.get_id()), type, bitwidth);
  }

  var_t crabLitFactoryImpl::mkArraySingletonVar(mem_region_t mem_region) {
    crab::variable_type type = crab::UNK_TYPE;
    unsigned bitwidth = 0; /* unknown */
    if (const Value* v= mem_region.getSingleton()) {
      Type* ty = cast<PointerType>(v->getType())->getElementType();      
      bitwidth = ty->getIntegerBitWidth();
      // If the singleton contains a pointer then getIntegerBitWidth()
      // returns zero which means for us "unknown" bitwidth so we are
      // good.
    } else {
      CRABLLVM_ERROR("Memory region does not belong to a global singleton",
		     __FILE__, __LINE__);
    }
    switch  (mem_region.get_type()) {
    case INT_REGION : type = INT_TYPE; break;
    case BOOL_REGION: type = BOOL_TYPE; break;
    case PTR_REGION : type = PTR_TYPE; break;
    default: CRABLLVM_ERROR("unsupported region type", __FILE__, __LINE__);
    }
    return var_t(m_vfac.get(mem_region.get_id()), type, bitwidth);
  }

  var_t crabLitFactoryImpl::mkIntArrayVar(unsigned bitwidth)
  { return var_t(m_vfac.get(), ARR_INT_TYPE, bitwidth); }     
  
  var_t crabLitFactoryImpl::mkBoolArrayVar()
  { return var_t(m_vfac.get(), ARR_BOOL_TYPE, 1); }
  
  var_t crabLitFactoryImpl::mkPtrArrayVar() 
  {  return var_t(m_vfac.get(), ARR_PTR_TYPE); }     
  
  var_t crabLitFactoryImpl::mkIntVar(unsigned bitwidth)
  { return var_t(m_vfac.get(), INT_TYPE, bitwidth); }     
  
  var_t crabLitFactoryImpl::mkBoolVar()
  { return var_t(m_vfac.get(), BOOL_TYPE, 1); }
  
  var_t crabLitFactoryImpl::mkPtrVar() 
  {  return var_t(m_vfac.get(), PTR_TYPE); }     
  
  bool crabLitFactoryImpl::isBoolTrue(const crab_lit_ref_t ref) const {
    if (!ref || !ref->isBool())
      CRABLLVM_ERROR("Literal is not a Boolean", __FILE__, __LINE__);
    auto lit = boost::static_pointer_cast<const crabBoolLit>(ref);
    return lit->isTrue();
  }
    
  bool crabLitFactoryImpl::isBoolFalse(const crab_lit_ref_t ref) const {
    if (!ref || !ref->isBool())
      CRABLLVM_ERROR("Literal is not a Boolean", __FILE__, __LINE__);    
    auto lit = boost::static_pointer_cast<const crabBoolLit>(ref);
    return lit->isFalse();
  }
  
  bool crabLitFactoryImpl::isPtrNull(const crab_lit_ref_t ref) const {
    if (!ref || !ref->isPtr())
      CRABLLVM_ERROR("Literal is not a pointer", __FILE__, __LINE__);        
    auto lit = boost::static_pointer_cast<const crabPtrLit>(ref);
    return lit->isNull();
  }
  
  lin_exp_t crabLitFactoryImpl::getExp(const crab_lit_ref_t ref) const {
    if (!ref || !ref->isInt())
      CRABLLVM_ERROR("Literal is not an integer", __FILE__, __LINE__);            
    auto lit = boost::static_pointer_cast<const crabIntLit>(ref);
    return lit->getExp();
  }

  number_t crabLitFactoryImpl::getIntCst(const crab_lit_ref_t ref) const {
    if (!ref || !ref->isInt())
      CRABLLVM_ERROR("Literal is not an integer", __FILE__, __LINE__);                
    auto lit = boost::static_pointer_cast<const crabIntLit>(ref);
    return lit->getInt();
  }
  
  boost::optional<crabBoolLit> crabLitFactoryImpl::getBoolLit(const llvm::Value &v){
    if (isBool(v)) {
      if (const llvm::ConstantInt *c = llvm::dyn_cast<const llvm::ConstantInt>(&v)) {
	// -- constant boolean
	ikos::z_number n = getIntConstant(c);
	return crabBoolLit(n > 0 ? true : false);
      } else if (!llvm::isa<llvm::ConstantExpr>(v)) {
	// -- boolean variable 
	return crabBoolLit(var_t(m_vfac[&v], BOOL_TYPE, 1));
	}
    }
    return boost::optional<crabBoolLit>();
  }
  
  boost::optional<crabPtrLit> crabLitFactoryImpl::getPtrLit(const llvm::Value &v){
    if (llvm::isa<llvm::ConstantPointerNull>(&v)) {
      // -- constant null
      return crabPtrLit();
    } else if (v.getType()->isPointerTy() && !llvm::isa<llvm::ConstantExpr>(v)) {
      // -- pointer variable 
      return crabPtrLit(var_t(m_vfac[&v], PTR_TYPE));
    }
    return boost::optional<crabPtrLit>();
  }
  
  boost::optional<crabIntLit> crabLitFactoryImpl::getIntLit(const llvm::Value &v){
    if (isInteger(v)) {
      if (const llvm::ConstantInt *c = llvm::dyn_cast<const llvm::ConstantInt>(&v)) {
	// -- constant integer
	ikos::z_number n = getIntConstant(c);
	return crabIntLit(n);
      } else if (!llvm::isa<llvm::ConstantExpr>(v)) {
	// -- integer variable
	unsigned bitwidth = v.getType()->getIntegerBitWidth();
	return crabIntLit(var_t(m_vfac[&v], INT_TYPE, bitwidth));
      }
    }
    return boost::optional<crabIntLit>();
  }

  crabLitFactory::crabLitFactory(llvm_variable_factory &vfac,
				crab::cfg::tracked_precision tracklev)
    : m_impl(new crabLitFactoryImpl(vfac, tracklev)) { }
    
  crabLitFactory::~crabLitFactory() {
    delete m_impl;
  }

  llvm_variable_factory& crabLitFactory::get_vfac()
  { return m_impl->get_vfac(); }
    
  crab::cfg::tracked_precision crabLitFactory::get_track() const
  { return m_impl->get_track(); }

  crab_lit_ref_t crabLitFactory::getLit(const llvm::Value &v)
  { return m_impl->getLit(v);}

  var_t crabLitFactory::mkIntArrayVar(unsigned bitwidth)
  { return m_impl->mkIntArrayVar(bitwidth);}
    
  var_t crabLitFactory::mkBoolArrayVar()
  { return m_impl->mkBoolArrayVar();}    
    
  var_t crabLitFactory::mkPtrArrayVar()
  { return m_impl->mkPtrArrayVar();}        
  
  template<>
  var_t crabLitFactory::mkArrayVar(mem_region_t r)
  { return m_impl->mkArrayVar(r);}

  template<>
  var_t crabLitFactory::mkArraySingletonVar(mem_region_t r)
  { return m_impl->mkArraySingletonVar(r);}
  
  var_t crabLitFactory::mkIntVar(unsigned bitwidth)
  { return m_impl->mkIntVar(bitwidth);}
    
  var_t crabLitFactory::mkBoolVar()
  { return m_impl->mkBoolVar();}    
    
  var_t crabLitFactory::mkPtrVar()
  { return m_impl->mkPtrVar();}        
    
  bool crabLitFactory::isBoolTrue(const crab_lit_ref_t ref) const
  { return m_impl->isBoolTrue(ref);}
    
  bool crabLitFactory::isBoolFalse(const crab_lit_ref_t ref) const
  { return m_impl->isBoolFalse(ref);}    
  
  bool crabLitFactory::isPtrNull(const crab_lit_ref_t ref) const
  { return m_impl->isPtrNull(ref);}
  
  lin_exp_t crabLitFactory::getExp(const crab_lit_ref_t ref) const
  { return m_impl->getExp(ref);}

  number_t crabLitFactory::getIntCst(const crab_lit_ref_t ref) const
  { return m_impl->getIntCst(ref);}


  /* 
     Helpers for memory regions.

     We don't add array statements for memory regions containing
     pointers. This means that if the load's lhs or store value
     operand is a pointer we only add the corresponding pointer
     statement (ptr_load/ptr_store) but not any extra array statement
     (array_load/array_store). 

     FIXME: If we would want to add array statements with elements of
     pointer type, we need to do some renaming. Otherwise, for
     instance, for the lhs of a load instruction, the same variable
     name would be used both for ptr_load and array_load with
     contradicting types.
  */
  
  static inline mem_region_t
  get_region(HeapAbstraction &mem, Function& f, Value*v) {
    mem_region_t res = mem.getRegion(f, v);
    if (res.get_type() == INT_REGION || res.get_type() == BOOL_REGION) {
      return res;
    } else {
      return mem_region_t();
    }
  }

  #define GET_REGION(I,V) get_region(m_mem, *(I.getParent()->getParent()), V)

  template<typename V>
  static inline mem_region_set_t get_read_only_regions(HeapAbstraction &mem, V& v) {
    mem_region_set_t res;
    auto regions = mem.getOnlyReadRegions(v);
    std::copy_if(regions.begin(), regions.end(), std::inserter(res, res.begin()),
		 [](mem_region_t r){
		   return r.get_type() == INT_REGION || r.get_type() == BOOL_REGION;
		 });
    return res;
  }

  template<typename V>
  static inline mem_region_set_t get_modified_regions(HeapAbstraction &mem, V& v) {
    mem_region_set_t res;
    auto regions = mem.getModifiedRegions(v);
    std::copy_if(regions.begin(), regions.end(), std::inserter(res, res.begin()),
		 [](mem_region_t r){
		   return r.get_type() == INT_REGION || r.get_type() == BOOL_REGION;
		 });
    return res;
  }

  template<typename V>
  static inline mem_region_set_t get_new_regions(HeapAbstraction &mem, V& v) {
    mem_region_set_t res;
    auto regions = mem.getNewRegions(v);
    std::copy_if(regions.begin(), regions.end(), std::inserter(res, res.begin()),
		 [](mem_region_t r){
		   return r.get_type() == INT_REGION || r.get_type() == BOOL_REGION;
		 });
    return res;
  }


  static bool hasDebugLoc(const Instruction *inst) {
    if (!inst) return false;
    const DebugLoc &dloc = inst->getDebugLoc();
    return dloc;
  }

  static crab::cfg::debug_info getDebugLoc(const Instruction *inst) {
    if (!hasDebugLoc(inst))
      return crab::cfg::debug_info();
    const DebugLoc &dloc = inst->getDebugLoc();
    unsigned Line = dloc.getLine();
    unsigned Col = dloc.getCol();
    std::string File = (*dloc).getFilename();
    if (File == "")
      File = "unknown file";
    return crab::cfg::debug_info(File, Line, Col);
  }

  static uint64_t storageSize(const Type *t, const DataLayout &dl) {
    return dl.getTypeStoreSize(const_cast<Type*>(t));
  }
  
  static void normalizeCmpInst(CmpInst &I) {
    switch (I.getPredicate()){
      case ICmpInst::ICMP_UGT:	
      case ICmpInst::ICMP_SGT: I.swapOperands(); break; 
      case ICmpInst::ICMP_UGE:	
      case ICmpInst::ICMP_SGE: I.swapOperands(); break; 
      default: ;
    }
  }

  static bool isIntCast(const CastInst &I) {
    return I.isIntegerCast();
  }

  static bool isPointerCast(const CastInst &I) {
    return isa<IntToPtrInst>(I) || isa<PtrToIntInst>(I) || isa<BitCastInst>(I);
  }
  
  static bool isIntToBool(const CastInst &I) {
    return (isa<TruncInst>(I) && I.getDestTy()->isIntegerTy(1));
  }

  static bool isBoolToInt(const CastInst &I) {
    return ((isa<ZExtInst>(I) || isa<SExtInst>(I))  && I.getSrcTy()->isIntegerTy(1));
  }

  static bool isBoolArray(const Type &T) {
    return (T.isArrayTy() && T.getArrayElementType()->isIntegerTy(1));
  }
  
  static bool isIntArray(const Type &T) {
    return (T.isArrayTy() &&
	    T.getArrayElementType()->isIntegerTy() &&
	    !(T.getArrayElementType()->isIntegerTy(1)));
  }

  // static bool isPointerArray(const Type &T) {
  //   return (T.isArrayTy() && T.getArrayElementType()->isPointerTy());
  // }
  
  static bool isAssertFn(const Function* F) {
    return (F->getName().equals("verifier.assert") || 
            F->getName().equals("crab.assert") || 
            F->getName().equals("__CRAB_assert"));
  }


  static bool isSeaHornFail(const Function* F) {
    return (F->getName().equals("seahorn.fail"));
  }
  
  static bool isErrorFn(const Function* F) {
    return (F->getName().equals("seahorn.error") ||
	    F->getName().equals("verifier.error") ||
	    F->getName().equals("__VERIFIER_error") || 	    	    
            F->getName().equals("__SEAHORN_error"));
  }

  static bool isAssumeFn(const Function* F) {
    return (F->getName().equals("verifier.assume") ||
	    F->getName().equals("__VERIFIER_assume") ||
	    F->getName().equals("__CRAB_assume"));
  }

  static bool isNotAssumeFn(const Function* F) {
    return (F->getName().equals("verifier.assume.not") ||
	    F->getName().equals("__VERIFIER_assume_not") ||
	    F->getName().equals("__CRAB_assume_not"));
  }

  static bool isVerifierCall(const Function *F) {
    return (isAssertFn(F) || isErrorFn(F) ||
	    isAssumeFn(F) || isNotAssumeFn(F) ||
	    isSeaHornFail(F));
  }

  static bool isZeroInitializer(const Function *F) {
    return F->getName().startswith("verifier.zero_initializer");
  }

  static bool isIntInitializer(const Function *F) {
    return F->getName().startswith("verifier.int_initializer");
  }
  
  // Return true if all uses are BranchInst's
  static bool AllUsesAreBrInst(Value* V) {
    // XXX: do not strip pointers here
    for (auto &U: V->uses())
      if (!isa<BranchInst>(U.getUser()))
  	return false;
    return true;
  }  

  // Return true if all uses are BranchInst's or Select's
  static bool AllUsesAreBrOrIntSelectCondInst(Value* V) {
    // XXX: do not strip pointers here
    for (auto &U: V->uses()) {
      if ((!isa<BranchInst>(U.getUser())) &&(!isa<SelectInst>(U.getUser())))
  	return false;
      if (SelectInst *SI = dyn_cast<SelectInst>(U.getUser())) {
	if (isBool(*SI) || SI->getCondition() != V) {
	  // if the operands are bool or V is not the condition
	  return false;
	}
      }
    }
    return true;
  }
  
  // Return true if all uses are the callee at callsites
  static bool AllUsesAreIndirectCalls(Value* V)  {
    // XXX: do not strip pointers here
    for (auto &U: V->uses()) {
      if (CallInst *CI = dyn_cast<CallInst>(U.getUser())) {
	CallSite CS(CI);
	const Value *callee = CS.getCalledValue();
	if (callee == V) continue;
      }
      return false;
    }
    return true;
  }

  // Return true if all uses are verifier calls (assume/assert)
  static bool AllUsesAreVerifierCalls(Value* V)  {
    for (auto &U: V->uses()) {
      if (CallInst *CI = dyn_cast<CallInst>(U.getUser())) {
	CallSite CS(CI);
	const Value *calleeV = CS.getCalledValue();
	const Function *callee = dyn_cast<Function>(calleeV->stripPointerCasts());
	if (callee && 
	    (isAssertFn(callee) || isAssumeFn(callee) || isNotAssumeFn(callee))) {
	  continue;
	}
      }
      return false;
    }
    return true;
  }
  
  
  // Return true if all uses are GEPs
  static bool AllUsesAreGEP(Value *V) {
    for (auto &U: V->uses())
      if (!isa<GetElementPtrInst>(U.getUser()))
	return false;
    return true;
  }

  // helper to handle option CrabEnableUniqueScalars
  template<typename HeapAbstraction>
  static const Value* isGlobalSingleton(Region<HeapAbstraction> r) {
    if (CrabEnableUniqueScalars) {
      if (r.isUnknown()) return nullptr;
      if (r.get_type() == INT_REGION || r.get_type() == BOOL_REGION) {
	if (const Value* v = r.getSingleton()) {
	  return v;
	}
      }
    }
    return nullptr;
  }

  // helper to handle option CrabIncludeHavoc
  static void havoc(var_t v, basic_block_t &bb) {
    if (CrabIncludeHavoc) {
      bb.havoc(v);
    }
  }
    
  // %x = icmp geq %y, 10  ---> bool_assign(%x, y >= 0)
  static void cmpInstToCrabBool(CmpInst &I, crabLitFactory &lfac, basic_block_t &bb) {
    // The type of I is a boolean or vector of booleans
    normalizeCmpInst(I);
    
    const Value& v0 = *I.getOperand(0);
    const Value& v1 = *I.getOperand(1);

    crab_lit_ref_t ref = lfac.getLit(I);
    if (!ref || !(ref->isBool()) || !(ref->isVar())) {
      // It could be here if the type of I is a vector of booleans.
      // We prefer to raise an error.
      CRABLLVM_ERROR("lhs of CmpInst should be a Boolean", __FILE__, __LINE__);
    }
    var_t lhs = ref->getVar();

    crab_lit_ref_t ref0 = lfac.getLit(v0);
    if (!(ref0->isInt()))
    { havoc(lhs,bb); return;}

    crab_lit_ref_t ref1 = lfac.getLit(v1);
    if (!(ref1->isInt()))
    { havoc(lhs,bb); return;}
    
    lin_exp_t op0 = lfac.getExp(ref0);
    lin_exp_t op1 = lfac.getExp(ref1);

    assert(isBool(I));
    switch (I.getPredicate()) {
    case CmpInst::ICMP_EQ: {
      lin_cst_t cst(op0 == op1);
      bb.bool_assign(lhs, cst);
      break;
    }
    case CmpInst::ICMP_NE: {
      lin_cst_t cst(op0 != op1);
      bb.bool_assign(lhs, cst);
      break;
    }
    case CmpInst::ICMP_ULT: 
    case CmpInst::ICMP_SLT: {
      lin_cst_t cst(op0 <= op1 - number_t(1));
      if (I.getPredicate() == CmpInst::ICMP_ULT) {
	cst.set_unsigned();
      }
      bb.bool_assign(lhs, cst);
      break;
    }
    case CmpInst::ICMP_ULE:
    case CmpInst::ICMP_SLE: {
      lin_cst_t cst(op0 <= op1);
      if (I.getPredicate() == CmpInst::ICMP_ULE) {
	cst.set_unsigned();
      }
      bb.bool_assign(lhs, cst);
      break;
    }	
    default:  
      CRABLLVM_ERROR("unexpected problem while translating CmpInst", __FILE__, __LINE__);
    }
  }

  /* If possible, return a pointer constraint from CmpInst */  
  static boost::optional<ptr_cst_t>
  cmpInstToCrabPtr(CmpInst &I, crabLitFactory &lfac, const bool isNegated) {
    normalizeCmpInst(I);
    
    const Value& v0 = *I.getOperand(0);
    const Value& v1 = *I.getOperand(1);

    crab_lit_ref_t ref0 = lfac.getLit(v0);
    if (!ref0 || !(ref0->isPtr()))
      return boost::optional<ptr_cst_t>();

    crab_lit_ref_t ref1 = lfac.getLit(v1);
    if (!ref1 || !(ref1->isPtr()))
      return boost::optional<ptr_cst_t>();

    if (I.getPredicate() != CmpInst::ICMP_EQ &&
	I.getPredicate() != CmpInst::ICMP_NE) {
      CRABLLVM_WARNING("unexpected pointer comparison " << I);
      return boost::optional<ptr_cst_t>();            
    }
    
    bool is_eq;
    if ((I.getPredicate() == CmpInst::ICMP_EQ && !isNegated) ||
	(I.getPredicate() == CmpInst::ICMP_NE && isNegated)) {
      is_eq = true;
    } else {
      is_eq = false;
    }
    
    if (is_eq) {
      if (ref0->isVar() && lfac.isPtrNull(ref1)) {
	return ptr_cst_t::mk_eq_null(ref0->getVar());
      } else if (lfac.isPtrNull(ref0) && ref1->isVar()) {
	return ptr_cst_t::mk_eq_null(ref1->getVar());
      } else if (ref0->isVar() && ref1->isVar()) {
	return ptr_cst_t::mk_eq(ref0->getVar(), ref1->getVar());
      } else {
	return ptr_cst_t::mk_true();
      }
    } else {
      if (ref0->isVar() && lfac.isPtrNull(ref1)) {
	return ptr_cst_t::mk_diseq_null(ref0->getVar());
      } else if (lfac.isPtrNull(ref0) && ref1->isVar()) {
	return ptr_cst_t::mk_diseq_null(ref1->getVar());
      } else if (ref0->isVar() && ref1->isVar()) {
	return ptr_cst_t::mk_diseq(ref0->getVar(), ref1->getVar());
      } else {
	return ptr_cst_t::mk_false();
      }      
    }
  }

  /* If possible, return a linear constraint from CmpInst */
  static boost::optional<lin_cst_t>
  cmpInstToCrabInt(CmpInst &I, crabLitFactory &lfac, const bool isNegated = false) {
    normalizeCmpInst(I);
    
    const Value& v0 = *I.getOperand(0);
    const Value& v1 = *I.getOperand(1);

    crab_lit_ref_t ref0 = lfac.getLit(v0);
    if (!ref0 || !(ref0->isInt()))
      return boost::optional<lin_cst_t>();

    crab_lit_ref_t ref1 = lfac.getLit(v1);
    if (!ref1 || !(ref1->isInt()))
      return boost::optional<lin_cst_t>();
    
    lin_exp_t op0 = lfac.getExp(ref0);
    lin_exp_t op1 = lfac.getExp(ref1);
    
    switch (I.getPredicate()) {
    case CmpInst::ICMP_EQ:
      if (!isNegated)
	return lin_cst_t(op0 == op1);
      else
	return lin_cst_t(op0 != op1);
      break;
    case CmpInst::ICMP_NE:
      if (!isNegated)
	return lin_cst_t(op0 != op1);
      else
	return lin_cst_t(op0 == op1);
	break;
    case CmpInst::ICMP_ULT: 
    case CmpInst::ICMP_SLT: {
      lin_cst_t cst;
      if (!isNegated)
	cst = lin_cst_t(op0 <= op1 - number_t(1));
      else
	cst = lin_cst_t(op0 >= op1);
      if (I.getPredicate() == CmpInst::ICMP_ULT) {
	cst.set_unsigned();
      }
      return cst;
      break;
    }
    case CmpInst::ICMP_ULE:
    case CmpInst::ICMP_SLE: {
      lin_cst_t cst;
      if (!isNegated)
	cst = lin_cst_t(op0 <= op1);
      else
	cst = lin_cst_t(op0 >= op1 + number_t(1));
      if (I.getPredicate() == CmpInst::ICMP_ULE) {
	cst.set_unsigned();
      }
      return cst;
      break;
    }
    default: ;;  
    }
    return boost::optional<lin_cst_t>();
  }

  // This function makes sure that all actual parameters and function
  // return values are variables. This is required by crab.
  // precondition: v is tracked.
  static var_t normalizeFuncParamOrRet(Value& v, basic_block_t &bb, crabLitFactory &lfac) {
    if (crab_lit_ref_t ref = lfac.getLit(v)) {
      if (ref->isVar()) {
	return ref->getVar();
      } else {
	// must be constant
	if (ref->isInt()) {
	  unsigned bitwidth = v.getType()->getIntegerBitWidth();      
	  var_t res = lfac.mkIntVar(bitwidth);
	  bb.assign(res, lfac.getExp(ref));
	  return res;
	} else if (ref->isBool()) {
	  var_t res = lfac.mkBoolVar();
	  bb.bool_assign(res, lfac.isBoolTrue(ref) ?
   			 lin_cst_t::get_true(): lin_cst_t::get_false());
	  return res;
	} else if (ref->isPtr()) {
	  var_t res = lfac.mkPtrVar();
	  bb.ptr_null(res);
	  return res;
	}
      }
    }
    // we should not reach this point since v is tracked.
    CRABLLVM_ERROR("cannot normalize function parameter or return value", __FILE__, __LINE__);
    abort(); /* to remove warning */
  }
  
  //! Translate PHI nodes
  struct CrabPhiVisitor : public InstVisitor<CrabPhiVisitor> {
    
    crabLitFactory &m_lfac;
    HeapAbstraction& m_mem;
    // block where assignment will be inserted
    basic_block_t& m_bb; 
    // incoming block of the PHI instruction
    const BasicBlock& m_inc_BB; 

    CrabPhiVisitor(crabLitFactory &lfac,
		    HeapAbstraction& mem,
		    basic_block_t& bb, 
                    const BasicBlock& inc_BB): 
      m_lfac(lfac), m_mem(mem), m_bb(bb), m_inc_BB(inc_BB) {}
    
    void visitBasicBlock(BasicBlock &BB) {
      auto curr = BB.begin();
      if (!isa<PHINode>(curr)) return;

      DenseMap<const Value*, var_t> old_val_map;

      // --- All the phi-nodes must be evaluated atomically. This
      //     means that if one phi node v1 has as incoming value
      //     another phi node v2 in the same block then it should take
      //     the v2's old value (i.e., before v2's evaluation).

      for (; PHINode *phi = dyn_cast<PHINode>(curr); ++curr) {        
        const Value &v = *phi->getIncomingValueForBlock(&m_inc_BB);
        if (!isTracked(v, m_lfac.get_track())) continue;
        const PHINode* phi_v = dyn_cast<PHINode>(&v);
        if (phi_v && (phi_v->getParent() == &BB)) {
	  // -- save the old version of the variable that maps to the
	  //    phi node v
	  auto it = old_val_map.find(&v);
	  if (it == old_val_map.end()) {
	    if (crab_lit_ref_t phi_val_ref = m_lfac.getLit(v)) {
	      if (phi_val_ref->isBool()) {
		var_t lhs = m_lfac.mkBoolVar();
		if (phi_val_ref->isVar()) {
		  m_bb.bool_assign(lhs, phi_val_ref->getVar());
		} else {
		  m_bb.bool_assign(lhs, m_lfac.isBoolTrue(phi_val_ref) ?
				   lin_cst_t::get_true() : lin_cst_t::get_false());		
		}		
	    	old_val_map.insert(std::make_pair(&v, lhs));
	      } else if (phi_val_ref->isInt()) {
		var_t lhs = m_lfac.mkIntVar(phi_v->getType()->getIntegerBitWidth());
		m_bb.assign(lhs, m_lfac.getExp(phi_val_ref));
	    	old_val_map.insert(std::make_pair(&v, lhs));		
	      } else if (phi_val_ref->isPtr()) {
		var_t lhs = m_lfac.mkPtrVar();
		if (phi_val_ref->isVar()) {
		  m_bb.ptr_assign(lhs, phi_val_ref->getVar(), number_t(0));		  	
		} else {
		  m_bb.ptr_null(lhs);
		}
	    	old_val_map.insert(std::make_pair(&v, lhs));		
	      }
	    } else {
	      CRABLLVM_ERROR("unexpected PHI node", __FILE__, __LINE__);
	    }
	  }
	}
      }
      
      curr = BB.begin();
      for (; isa<PHINode>(curr); ++curr) {
        PHINode &phi = *cast<PHINode>(curr);
        if (!isTracked(phi, m_lfac.get_track())) continue;	
        const Value &v = *phi.getIncomingValueForBlock(&m_inc_BB);

	crab_lit_ref_t lhs_ref = m_lfac.getLit(phi);
	if (!lhs_ref || !lhs_ref->isVar()) {
	  CRABLLVM_ERROR("unexpected PHI instruction", __FILE__, __LINE__);
	} 
	var_t lhs = lhs_ref->getVar();
        auto it = old_val_map.find(&v);
        if (it != old_val_map.end()) {
	  // -- use old version if exists
	  if (isBool(phi)) {
	    m_bb.bool_assign(lhs, it->second);
	  } else if (phi.getType()->isIntegerTy()) {
	    m_bb.assign(lhs, it->second);
	  } else if (isPointer(phi, m_lfac.get_track())){
	    m_bb.ptr_assign(lhs, it->second, number_t(0));
	  }
        } else {
	  if (crab_lit_ref_t phi_val_ref = m_lfac.getLit(v)) {
	    if (phi_val_ref->isBool()) {
	      if (phi_val_ref->isVar()) {
		m_bb.bool_assign(lhs, phi_val_ref->getVar());
	      } else {
		m_bb.bool_assign(lhs, m_lfac.isBoolTrue(phi_val_ref) ?
				 lin_cst_t::get_true() : lin_cst_t::get_false());		
	      }
	    } else if (phi_val_ref->isInt()) {
	      m_bb.assign(lhs, m_lfac.getExp(phi_val_ref));
	    } else if (phi_val_ref->isPtr()) {
	      if (phi_val_ref->isVar()) {
		m_bb.ptr_assign(lhs, phi_val_ref->getVar(), number_t(0));		  	
	      } else {
		m_bb.ptr_null(lhs);
	      }
	    } else { /* unreachable*/ }
	  } else {
	    CRABLLVM_ERROR("unexpected PHI node", __FILE__, __LINE__);
	  }
	}
      }
    }
  };
			     
  //! Translate the rest of instructions
  class CrabInstVisitor : public InstVisitor<CrabInstVisitor> {

    crabLitFactory& m_lfac;
    HeapAbstraction& m_mem;
    const DataLayout* m_dl;
    const TargetLibraryInfo* m_tli;
    basic_block_t& m_bb;
    const bool m_is_inter_proc;
    unsigned int m_object_id;
    bool m_has_seahorn_fail;
    mem_region_set_t& m_init_regions;

    
    unsigned fieldOffset(const StructType *t, unsigned field) {
      return m_dl->getStructLayout(const_cast<StructType*>(t))->
          getElementOffset(field);
    }

    uint64_t storageSize(const Type *t) {
      return crab_llvm::storageSize(t, *m_dl);
    }
        
    // Return true if all uses of V are non-trackable memory accesses.
    // Useful to avoid translating bitcode that won't have any effect
    // anyway.
    bool AllUsesAreNonTrackMem(Value* V) const {
      // XXX: not sure if we should strip pointers here
      V = V->stripPointerCasts();
      for (auto &U: V->uses()) {
        if (StoreInst *SI = dyn_cast<StoreInst>(U.getUser())) {
	  if (Instruction *I = dyn_cast<Instruction>(V))  {
	    if (GET_REGION((*I),SI->getPointerOperand()).isUnknown() &&
		(!SI->getValueOperand()->getType()->isPointerTy() ||
		 GET_REGION((*I),SI->getValueOperand()).isUnknown()))
	      continue;
	  }
	  return false;
        }
        else if (LoadInst *LI = dyn_cast<LoadInst>(U.getUser())) {
	  if (Instruction *I = dyn_cast<Instruction>(V))  {
	    if (GET_REGION((*I),LI->getPointerOperand()).isUnknown() &&
		(!I->getType()->isPointerTy() || GET_REGION((*I),LI).isUnknown()))
	      continue;
	  }
	  return false;
        }
        else if (CallInst *CI = dyn_cast<CallInst>(U.getUser())) { 
          CallSite CS(CI);
          Function* callee = CS.getCalledFunction();
          if (callee && (callee->getName().startswith("llvm.dbg") || 
                         callee->getName().startswith("shadow.mem")))
            continue;
          else // conservatively return false
            return false; 
        }
        else
          return false;
      }
      return true;
    }
    
    void doBinOp(unsigned op, var_t lhs, lin_exp_t op1, lin_exp_t op2) {
      switch(op) {
      case BinaryOperator::Add:
	if (op1.get_variable() && op2.get_variable())	  
	  m_bb.add(lhs, (*op1.get_variable()), (*op2.get_variable()));
	else if (op1.get_variable() && op2.is_constant())
	  m_bb.add(lhs, (*op1.get_variable()), op2.constant());	    
	return;
      case BinaryOperator::Sub:
	if (op1.get_variable() && op2.get_variable())	  	  
	  m_bb.sub(lhs, (*op1.get_variable()), (*op2.get_variable()));
	else if (op1.get_variable() && op2.is_constant())
	  m_bb.sub(lhs, (*op1.get_variable()), op2.constant());	    
	return;
      case BinaryOperator::Mul:
	if (op1.get_variable() && op2.get_variable())	  	  
	  m_bb.mul(lhs, (*op1.get_variable()), (*op2.get_variable()));
	else if (op1.get_variable() && op2.is_constant())
	  m_bb.mul(lhs, (*op1.get_variable()), op2.constant());	    
	return;	  
      case BinaryOperator::SDiv:
	if (op1.get_variable() && op2.get_variable())	  	  
	  m_bb.div(lhs, (*op1.get_variable()), (*op2.get_variable()));
	else if (op1.get_variable() && op2.is_constant())
	  m_bb.div(lhs, (*op1.get_variable()), op2.constant());	    
	return;	  
      case BinaryOperator::UDiv:
	if (op1.get_variable() && op2.get_variable())	  	  
	  m_bb.udiv(lhs, (*op1.get_variable()), (*op2.get_variable()));
	else if (op1.get_variable() && op2.is_constant())
	  m_bb.udiv(lhs, (*op1.get_variable()), op2.constant());	    
	return;	  
      case BinaryOperator::SRem:
	if (op1.get_variable() && op2.get_variable())	  	  
	    m_bb.rem(lhs, (*op1.get_variable()), (*op2.get_variable()));
	else if (op1.get_variable() && op2.is_constant())
	  m_bb.rem(lhs, (*op1.get_variable()), op2.constant());	    
	return;	  
      case BinaryOperator::URem:
	if (op1.get_variable() && op2.get_variable())	  	  
	  m_bb.urem(lhs, (*op1.get_variable()), (*op2.get_variable()));
	else if (op1.get_variable() && op2.is_constant())
	  m_bb.urem(lhs, (*op1.get_variable()), op2.constant());	    
	return;	  
      case BinaryOperator::And:
	if (op1.get_variable() && op2.get_variable())	  	  
	  m_bb.bitwise_and(lhs, (*op1.get_variable()), (*op2.get_variable()));
	else if (op1.get_variable() && op2.is_constant())
	  m_bb.bitwise_and(lhs, (*op1.get_variable()), op2.constant());	    
	return;	  
      case BinaryOperator::Or:
	if (op1.get_variable() && op2.get_variable())	  	  
	  m_bb.bitwise_or(lhs, (*op1.get_variable()), (*op2.get_variable()));
	else if (op1.get_variable() && op2.is_constant())
	    m_bb.bitwise_or(lhs, (*op1.get_variable()), op2.constant());	    
	return;	  
      case BinaryOperator::Xor:
	if (op1.get_variable() && op2.get_variable())	  	  
	  m_bb.bitwise_xor(lhs, (*op1.get_variable()), (*op2.get_variable()));
	else if (op1.get_variable() && op2.is_constant())
	  m_bb.bitwise_xor(lhs, (*op1.get_variable()), op2.constant());	    
	return;
      case BinaryOperator::Shl:
	if (op1.get_variable() && op2.get_variable())	  	  
	  m_bb.shl(lhs, (*op1.get_variable()), (*op2.get_variable()));
	else if (op1.get_variable() && op2.is_constant())
	  m_bb.shl(lhs, (*op1.get_variable()), op2.constant());	    
	return;	  
      case BinaryOperator::AShr:
	if (op1.get_variable() && op2.get_variable())	  	  
	  m_bb.ashr(lhs, (*op1.get_variable()), (*op2.get_variable()));
	else if (op1.get_variable() && op2.is_constant())
	  m_bb.ashr(lhs, (*op1.get_variable()), op2.constant());	    
	return;	  
      case BinaryOperator::LShr:
	if (op1.get_variable() && op2.get_variable())	  	  
	  m_bb.lshr(lhs, (*op1.get_variable()), (*op2.get_variable()));
	else if (op1.get_variable() && op2.is_constant())
	  m_bb.lshr(lhs, (*op1.get_variable()), op2.constant());	    
	return;	  
      default:;;
      }
      CRABLLVM_ERROR("unexpected problem with binary operator", __FILE__, __LINE__);
    }

    
    void doArithmetic(crab_lit_ref_t ref, BinaryOperator &i) {
      if (!ref || !ref->isVar() || !(ref->isInt())) {
	CRABLLVM_ERROR("lhs of arithmetic operation must be an integer", __FILE__, __LINE__);
      }
      var_t lhs = ref->getVar();

      const Value& v1 = *i.getOperand(0);
      const Value& v2 = *i.getOperand(1);
      
      crab_lit_ref_t ref1 = m_lfac.getLit(v1);
      if (!ref1 || !(ref1->isInt()))
      {havoc(lhs,m_bb); return;}

      crab_lit_ref_t ref2 = m_lfac.getLit(v2);
      if (!ref2 || !(ref2->isInt()))
      {havoc(lhs,m_bb); return;}
      
      lin_exp_t op1 = m_lfac.getExp(ref1);
      lin_exp_t op2 = m_lfac.getExp(ref2);

      if (op1.is_constant() && op2.is_constant()) {
	number_t n1 = op1.constant();
	number_t n2 = op2.constant();
	switch(i.getOpcode()) {
	case BinaryOperator::Add: //m_bb.assign(lhs, n1+n2); break;
	case BinaryOperator::Sub: //m_bb.assign(lhs, n1-n2); break;	
	case BinaryOperator::Mul: //m_bb.assign(lhs, n1*n2); break;
	case BinaryOperator::SDiv:
	case BinaryOperator::UDiv:
	case BinaryOperator::SRem:
	case BinaryOperator::URem:	  
	case BinaryOperator::Shl:
	case BinaryOperator::AShr:	  
	case BinaryOperator::LShr: {		 
	  var_t t1 = m_lfac.mkIntVar(i.getType()->getIntegerBitWidth());
	  var_t t2 = m_lfac.mkIntVar(i.getType()->getIntegerBitWidth());	  
	  m_bb.assign(t1, n1);
	  m_bb.assign(t2, n2);
	  doBinOp(i.getOpcode(), lhs, t1, t2);
	}
	  break;	  
	default:
	  // this should not happen
	  CRABLLVM_ERROR("unexpected instruction", __FILE__, __LINE__);	  
	}
	return;
      }
	
      switch(i.getOpcode()) {
      case BinaryOperator::Add:
      case BinaryOperator::Sub:
      case BinaryOperator::Mul:
      case BinaryOperator::SDiv:
      case BinaryOperator::UDiv:
      case BinaryOperator::SRem:
      case BinaryOperator::URem:
      case BinaryOperator::Shl:
      case BinaryOperator::AShr:
      case BinaryOperator::LShr:		
	if (op1.is_constant()) { 
	  // Crab cfg does not support arithmetic operations between a
	  // constant and variable.
	  var_t t = m_lfac.mkIntVar(i.getType()->getIntegerBitWidth());	  
	  m_bb.assign(t, op1.constant());
	  doBinOp(i.getOpcode(), lhs, t, op2);
	} else {
	  doBinOp(i.getOpcode(), lhs, op1, op2);	  
	}
	break;
      default:
	// this should not happen
	CRABLLVM_ERROR("unexpected instruction", __FILE__, __LINE__);
      }
    }
    
    var_t doBoolLogicOp(Instruction::BinaryOps op,
			/* ref can be null */
			crab_lit_ref_t ref, const Value& v1, const Value& v2) {
      
      if (ref && !(ref->isBool())) {
	CRABLLVM_ERROR("lhs of arithmetic operation must be an Boolean", __FILE__, __LINE__);
      }
      
      var_t lhs = (ref ? ref->getVar() : m_lfac.mkBoolVar());
      
      crab_lit_ref_t b1 = m_lfac.getLit(v1);
      if (!b1 || !(b1->isBool()))
      {havoc(lhs, m_bb); return lhs;}

      crab_lit_ref_t b2 = m_lfac.getLit(v2);
      if (!b2 || !(b2->isBool()))
      {havoc(lhs, m_bb); return lhs;}
           
      switch(op) {
      case BinaryOperator::And:
	if (b1->isVar() && b2->isVar()) {
	  m_bb.bool_and(lhs, b1->getVar(), b2->getVar());
	} else if (!b1->isVar() && !b2->isVar()) {	
	  m_bb.bool_assign(lhs, m_lfac.isBoolTrue(b1) && m_lfac.isBoolTrue(b2)?
			    lin_cst_t::get_true() : lin_cst_t::get_false());
	} else if (m_lfac.isBoolFalse(b1) || m_lfac.isBoolFalse(b2)) {
	  m_bb.bool_assign(lhs, lin_cst_t::get_false());
	} else if (m_lfac.isBoolTrue(b1)) {
	  m_bb.bool_assign(lhs, b2->getVar());
	} else if (m_lfac.isBoolTrue(b2)) {
	  m_bb.bool_assign(lhs, b1->getVar());
	} else {
	  CRABLLVM_ERROR("unexpected uncovered case in doBoolLogicOp And", __FILE__, __LINE__);
	}
	break;
      case BinaryOperator::Or:
	if (b1->isVar() && b2->isVar()) {
	  m_bb.bool_or(lhs, b1->getVar(), b2->getVar());
	} else if (!b1->isVar() && !b2->isVar()) {	 
	  m_bb.bool_assign(lhs,  m_lfac.isBoolTrue(b1) || m_lfac.isBoolTrue(b2)?
			    lin_cst_t::get_true(): lin_cst_t::get_false());
	} else if (m_lfac.isBoolTrue(b1) || m_lfac.isBoolTrue(b2)){
	  m_bb.bool_assign(lhs, lin_cst_t::get_true());
	} else if (m_lfac.isBoolFalse(b1)) {
	  m_bb.bool_assign(lhs, b2->getVar());
	} else if (m_lfac.isBoolFalse(b2)) {
	  m_bb.bool_assign(lhs, b1->getVar());
	} else {
	  CRABLLVM_ERROR("unexpected uncovered case in doBoolLogicOp Or", __FILE__, __LINE__);
	}
	break;
      case BinaryOperator::Xor:
	if (b1->isVar() && b2->isVar()){
	  m_bb.bool_xor(lhs, b1->getVar(), b2->getVar());
	} else if (!b1->isVar() && !b2->isVar()) {	 
	  m_bb.bool_assign(lhs,(((m_lfac.isBoolTrue(b1)  && m_lfac.isBoolFalse(b2)) ||
				  (m_lfac.isBoolFalse(b1) && m_lfac.isBoolTrue(b2))) ?
				  lin_cst_t::get_true(): lin_cst_t::get_false()));
	} else if (m_lfac.isBoolTrue(b1)){
	  m_bb.bool_assign(lhs, b2->getVar(), true /*negate rhs*/);
	} else if (m_lfac.isBoolFalse(b1)){
	  m_bb.bool_assign(lhs, b2->getVar());
	} else if (m_lfac.isBoolTrue(b2)) {
	  m_bb.bool_assign(lhs, b1->getVar(), true /*negate rhs*/);
	} else if (m_lfac.isBoolFalse(b2)) {
	  m_bb.bool_assign(lhs, b1->getVar());	    
	} else {
	  CRABLLVM_ERROR("unexpected uncovered case in doBoolLogicOp Xor", __FILE__, __LINE__);
	}
	break;
      default:
	CRABLLVM_WARNING("translation skipped bool logic operation at line " << __LINE__);
	havoc(lhs, m_bb);
      }
      return lhs;
    }

    void doIntLogicOp(crab_lit_ref_t ref, BinaryOperator &i) {
      assert(ref && ref->isVar());

      if (!(ref->isInt())) {
	CRABLLVM_ERROR("lhs of bitwise operation must be an integer", __FILE__, __LINE__);
      }
      var_t lhs = ref->getVar();

      const Value& v1 = *i.getOperand(0);
      const Value& v2 = *i.getOperand(1);

      crab_lit_ref_t ref1 = m_lfac.getLit(v1);
      if (!ref1 || !(ref1->isInt()))
      {havoc(lhs,m_bb); return;}

      crab_lit_ref_t ref2 = m_lfac.getLit(v2);
      if (!ref2 || !(ref2->isInt()))
      {havoc(lhs,m_bb); return;}
      
      lin_exp_t op1 = m_lfac.getExp(ref1);
      lin_exp_t op2 = m_lfac.getExp(ref2);

      switch(i.getOpcode()) {
        case BinaryOperator::And:
        case BinaryOperator::Or:
        case BinaryOperator::Xor:
	  doBinOp(BinaryOperator::And, lhs, op1, op2);
	  break;
        default:
	  CRABLLVM_WARNING("translation skipped " << i << " at line " << __LINE__);
          havoc(lhs,m_bb);
      }
    }

    void doAllocFn(Instruction &I) {

      if (!I.getType()->isVoidTy()) {
	crab_lit_ref_t ref = m_lfac.getLit(I);
	assert(ref->isVar());
	if (isPointer(I, m_lfac.get_track())) {
	  m_bb.ptr_new_object(ref->getVar(), m_object_id++);
	} else if (isTracked(I, m_lfac.get_track())) {
	  // -- havoc return value	  
	  havoc(ref->getVar(), m_bb);
	}
      }

      // TODO: add an array_init statement.
      // if (m_lfac.get_track() == ARR && CrabArrayInit && CrabUnsoundArrayInit) {
      //   mem_region_t r = GET_REGION(I,&I);
      //   bool isMainCaller = I.getParent()->getParent()->getName().equals("main");
      //   if (isMainCaller && !r.isUnknown()) {
      //      
      //      // We need to figure out:
      //      // - the number of elements and the size of each element
      //      // - Otherwise, we create a fresh (unbounded) variable and use it
      //      //   for the upper bound.
      //   }
      // }
    }

    void doMemIntrinsic(MemIntrinsic& I) {

      if (m_lfac.get_track() == NUM) {
	return;
      } else if (m_lfac.get_track() == PTR) {
	// XXX: memory intrinsics are currently only translated for ARR
	CRABLLVM_WARNING("Skipped memory intrinsics " << I);
	return;
      }
      
      if (MemCpyInst *MCI = dyn_cast<MemCpyInst>(&I)) {
	Value* src = MCI->getSource();
	Value* dst = MCI->getDest();
	mem_region_t src_reg = GET_REGION(I,src);
	mem_region_t dst_reg = GET_REGION(I,dst); 
	if (dst_reg.isUnknown() || src_reg.isUnknown()) return;
	m_bb.havoc(m_lfac.mkArrayVar(dst_reg));
	if (dst_reg.get_type() == src_reg.get_type()) {
	  m_bb.array_assign(m_lfac.mkArrayVar(dst_reg), m_lfac.mkArrayVar(src_reg));
	}
      } else if (MemSetInst *MSI = dyn_cast<MemSetInst>(&I)) {
	if (CrabUnsoundArrayInit && isInteger(*(MSI->getValue()))) {
	  Value* dst = MSI->getDest();
	  mem_region_t r = GET_REGION(I,dst);
	  if (r.isUnknown()) return;

	  crab_lit_ref_t len_ref = m_lfac.getLit(*(MSI->getLength()));
	  crab_lit_ref_t val_ref = m_lfac.getLit(*(MSI->getValue()));
	  
	  if (len_ref->isInt()) {
	    lin_exp_t lb_idx(number_t(0));
	    lin_exp_t ub_idx(m_lfac.getExp(len_ref) -1);
	    var_t arr_var = m_lfac.mkArrayVar(r);
	    uint64_t elem_size = MSI->getAlignment(); /*double check this*/
	    if (val_ref->isInt()) {
	      if (m_init_regions.insert(r).second) {
		if (val_ref->isVar()) {
		  m_bb.array_init(arr_var, lb_idx, ub_idx, val_ref->getVar(), elem_size);
	      } else {
		  m_bb.array_init(arr_var, lb_idx, ub_idx, m_lfac.getIntCst(val_ref), elem_size);
		}
	      }
	    } else if (val_ref->isBool()) {
	      if (m_init_regions.insert(r).second) {	      
		if (val_ref->isVar()) {
		  m_bb.array_init(arr_var, lb_idx, ub_idx, val_ref->getVar(), elem_size);
		} else {
		  m_bb.array_init(arr_var, lb_idx, ub_idx,
				  m_lfac.isBoolTrue(val_ref) ? number_t(1): number_t(0),
				  elem_size);
		}
	      }
	    } else if (val_ref->isPtr()) {
	      /** This should not happen since we ignore array of pointers **/
	      m_bb.havoc(arr_var);	      
	    }
	  }
	} else {
	  if (!isInteger(*(MSI->getValue()))) {
	    CRABLLVM_WARNING("Skipped memset instruction of non-integer type.");
	  } else {
	    CRABLLVM_WARNING("Skipped memset instruction of integer type." <<
			     "You can enable --crab-unsound-array-init on your own risk.");
	  }
	}
      } else if (isa<MemMoveInst>(&I)) {
	CRABLLVM_WARNING("Skipped memmove instruction");
      }
    }

    /* verifier.zero_initializer(v) or verifier.int_initializer(v,k) */    
    void doInitializer(CallInst &I) {
      CallSite CS(&I);
      // v is either a global variable or a gep instruction that
      // indexes an address inside the global variable.
      Value *v = CS.getArgument(0);
      Type* ty = cast<PointerType>(v->getType())->getElementType();
      
      auto r = GET_REGION(I, v);
      if (!r.isUnknown()) {
	crab_lit_ref_t ref = nullptr;
	if (CS.arg_size() == 2) {
	  ref= m_lfac.getLit(*(CS.getArgument(1)));
	  assert(ref);
	}
	if (isGlobalSingleton(r)) {
	  // Promote the global to an integer/boolean scalar
	  var_t s = m_lfac.mkArraySingletonVar(r);
	  if (isInteger(ty)) {
	    number_t init_val = ((CS.arg_size() == 2) && !ref->isVar() ?
				 m_lfac.getIntCst(ref) : number_t(0));
	    m_bb.assign(s, init_val);
	  } else if (isBool(ty)) {
	    lin_cst_t init_val = ((CS.arg_size() == 2) &&
				  !ref->isVar() && m_lfac.isBoolTrue(ref) ?
				  lin_cst_t::get_true() : lin_cst_t::get_false());
	    m_bb.bool_assign(s, init_val);
	  } else { /* unreachable*/ }
	} else {
	  number_t init_val(0);
	  lin_exp_t lb_idx(number_t(0));
	  lin_exp_t ub_idx(number_t(0));
	  uint64_t elem_size = storageSize(ty);
	  var_t a = m_lfac.mkArrayVar(r);

	  /* verifier.int_initializer(v,k) */
	  if (CS.arg_size() == 2) { 
	    if (ref->isInt()) {
	      init_val = m_lfac.getIntCst(ref);
	    } else if (ref->isBool()) {
	      if (m_lfac.isBoolTrue(ref)) init_val = number_t(1);
	    } else {
	      // unreachable
	      CRABLLVM_ERROR("second argument of verifier.int_initializer must be int or bool",
			     __FILE__, __LINE__);
	    }
	  }

	  /* verifier.zero_initializer(v) */
	  if (isInteger(ty) || isBool(ty)) {
	    if (m_init_regions.insert(r).second) {	      	    
	      IntegerType* int_ty = cast<IntegerType>(ty);
	      ub_idx = ikos::z_number((int_ty->getBitWidth() / 8) -1);
	      m_bb.array_init(a, lb_idx, ub_idx, init_val, elem_size);
	    }
	  } else if (isIntArray(*ty) || isBoolArray(*ty)) {
	    if (cast<ArrayType>(ty)->getNumElements() == 0) {
	      // TODO: zero-length array are possible inside structs We
	      // can simply make ub_idx > 0.  However, DSA is very
	      // likely that it will collapse anyway so the fact we skip
	      // the translation won't make any difference.
	      CRABLLVM_WARNING("translation skipped a zero-length array");
	    } else {
	      if (m_init_regions.insert(r).second) {	      	    	      
		elem_size = storageSize(cast<ArrayType>(ty)->getElementType());
		ub_idx = lin_exp_t(cast<ArrayType>(ty)->getNumElements()* elem_size - 1);
		m_bb.array_init(a, lb_idx, ub_idx, init_val, elem_size);
	      }
	    }
	  } else { /** unreachable **/ }
	}
      }
    }
    
    void doVerifierCall(CallInst &I) {
      CallSite CS(&I);

      const Value *calleeV = CS.getCalledValue();
      const Function *callee = dyn_cast<Function>(calleeV->stripPointerCasts());
      if (!callee) return;
            
      if (isErrorFn(callee)) {
        m_bb.assertion(lin_cst_t::get_false(), getDebugLoc(&I));
        return;
      }

      if (isSeaHornFail(callee)) {
	// when seahorn inserts a call to "seahorn.fail" means that
	// the program is safe iff the function cannot return.  Note
	// that we cannot add "assert(false)" in the current
	// block. Instead, we need to check whether the exit block of
	// the function is reachable or not.
	m_has_seahorn_fail = true;
	return;
      }

      if (!isAssertFn(callee) && !isAssumeFn(callee) && !isNotAssumeFn(callee))
	return; 

      Value *cond = CS.getArgument(0);
      
      if (!isTracked(*cond, m_lfac.get_track())) return;
      
      if (ConstantInt *CI = dyn_cast<ConstantInt>(cond)) {
        // -- cond is a constant
	ikos::z_number cond_val = getIntConstant(CI);
	if (cond_val > 0) {
	  if (isAssertFn(callee) || isAssumeFn(callee)) {
	    // do nothing
	  } else {
	    assert(isNotAssumeFn(callee));
	    m_bb.assume(lin_cst_t::get_false()); 	      
	  }
	} else {
	  if (isNotAssumeFn(callee)) {
	    // do nothing
	  } else if (isAssumeFn(callee)) {
	      m_bb.assume(lin_cst_t::get_false());
	  } else {
	    assert(isAssertFn(callee));
	    m_bb.assertion(lin_cst_t::get_false(), getDebugLoc(&I));
	  }
	}
      } else {
	crab_lit_ref_t cond_ref = m_lfac.getLit(*cond);
	assert(cond_ref->isVar());
	var_t v = cond_ref->getVar();
	// -- cond is variable
	if (cond_ref->isBool()) {
	  if (isNotAssumeFn(callee))
	    m_bb.bool_not_assume(v);
	  else if (isAssumeFn(callee))
	    m_bb.bool_assume(v);
	  else  {
	    assert(isAssertFn(callee));
	    m_bb.bool_assert(v, getDebugLoc(&I));
	  }
	} else if (cond_ref->isInt()){

	  ZExtInst *ZEI = dyn_cast<ZExtInst>(cond);
	  if (ZEI && ZEI->getSrcTy()->isIntegerTy(1)) {
	    /* Special case to replace this pattern:
	         y:i32 = zext x:i1 to i32 
	         assume (y>=1);
               with 
	         bool_assume(x);
                 This can help boolean/numerical propagation in the crab domains.
	    */
	    cond_ref = m_lfac.getLit(*(ZEI->getOperand(0)));
	    assert(cond_ref->isVar()); // boolean variable
	    v = cond_ref->getVar();
	    if (isNotAssumeFn(callee)) {	   
	      m_bb.bool_not_assume(v);	   
	    } else if (isAssumeFn(callee)) {
	      m_bb.bool_assume(v);
	    } else  {
	      assert(isAssertFn(callee));
	      m_bb.bool_assert(v, getDebugLoc(&I));
	    }
	  } else {
	    if (isNotAssumeFn(callee)) {	   
	      m_bb.assume(v <= number_t(0));	   
	    } else if (isAssumeFn(callee)) {
	      m_bb.assume(v >= number_t(1));
	    } else  {
	      assert(isAssertFn(callee));
	      m_bb.assertion(v >= number_t(1), getDebugLoc(&I));
	    }
	  }
	}
      }
    }

   public:

    CrabInstVisitor(crabLitFactory &lfac, HeapAbstraction &mem,
		    const DataLayout* dl, const TargetLibraryInfo* tli,
		    basic_block_t &bb, bool isInterProc, mem_region_set_t& init_regions)
      : m_lfac(lfac)
      , m_mem(mem)
      , m_dl(dl)
      , m_tli(tli)
      , m_bb(bb)
      , m_is_inter_proc(isInterProc)
      , m_object_id(0)
      , m_has_seahorn_fail(false)
      , m_init_regions(init_regions) {}

    bool has_seahorn_fail() const { return m_has_seahorn_fail;}

  public:
    
    /// skip PHI nodes (processed elsewhere)
    void visitPHINode(PHINode &I) {}

    /// skip BranchInst (processed elsewhere)
    void visitBranchInst(BranchInst &I) {}
    
    /// I is already translated if it is the condition of a branch or
    /// a select's condition.  Here we cover cases where I is an
    /// operand of other instructions.
    void visitCmpInst(CmpInst &I) {
      
      if (!isTracked(I, m_lfac.get_track())) return;

      crab_lit_ref_t ref = m_lfac.getLit(I);
      assert(ref->isVar());
      
      if (isPointer(*I.getOperand(0),m_lfac.get_track()) &&
	  isPointer(*I.getOperand(1),m_lfac.get_track())) {
	
	if (!AllUsesAreBrInst(&I)) {
	  CRABLLVM_WARNING("translation skipped comparison between pointers");
	  havoc(ref->getVar(), m_bb);		  
	}
	return;
      }
      
      // make sure we only translate if both operands are integers or booleans
      if (!I.getOperand(0)->getType()->isIntegerTy() ||
	  !I.getOperand(1)->getType()->isIntegerTy()) {
	havoc(ref->getVar(), m_bb);	
	return;
      }

      const Value& v0 = *(I.getOperand(0));
      const Value& v1 = *(I.getOperand(1));
      
      if (isBool(v0) && isBool(v1)) {
	// we lower it here
	if (I.getPredicate() == CmpInst::ICMP_EQ) { // eq <-> not xor
	  var_t tmp = doBoolLogicOp(BinaryOperator::Xor, nullptr, v0, v1);
	  m_bb.bool_assign(ref->getVar(), tmp, true); // not(tmp)
	} else if (I.getPredicate() == CmpInst::ICMP_NE) { // ne <-> xor
	  doBoolLogicOp(BinaryOperator::Xor, ref, v0, v1);
	} else {	    
	  CRABLLVM_WARNING("translation skipped " << I << " at line " << __LINE__ );
	}
      } else {
	assert(isInteger(v0) && isInteger(v1));
	if (AllUsesAreBrOrIntSelectCondInst(&I)) {
	  // do nothing: already lowered elsewhere
	} else {
	  cmpInstToCrabBool(I, m_lfac, m_bb);	  
	}
      }
    }
      
    void visitBinaryOperator(BinaryOperator &I) {
      if (!isTracked(I, m_lfac.get_track())) return;
      
      crab_lit_ref_t ref = m_lfac.getLit(I);
      if (!ref || !(ref->isVar())) {
	CRABLLVM_ERROR("unexpected lhs of binary operator",__FILE__, __LINE__);
      }
      
      switch (I.getOpcode()) {
      case BinaryOperator::Add:
      case BinaryOperator::Sub:
      case BinaryOperator::Mul:
      case BinaryOperator::SDiv:
      case BinaryOperator::UDiv:
      case BinaryOperator::SRem:
      case BinaryOperator::URem:
      case BinaryOperator::Shl:
      case BinaryOperator::AShr:
      case BinaryOperator::LShr:	
	doArithmetic(ref, I);
	break;
      case BinaryOperator::And:
      case BinaryOperator::Or:
      case BinaryOperator::Xor:
	if (isBool(I))
	  doBoolLogicOp(I.getOpcode(), ref, *I.getOperand(0), *I.getOperand(1));
	else
	  doIntLogicOp(ref, I);
	break;
      default:
	havoc(ref->getVar(), m_bb);
      }
    }
        
    void visitCastInst(CastInst &I) {
      if (!isTracked(I, m_lfac.get_track())) return;

      // XXX: Once we respect integer bitwidths, this optimization
      // cannot be applied.
      // if ((isa<SExtInst>(I) || isa<ZExtInst> (I)) && AllUsesAreGEP(&I)) {
      // 	/* 
      // 	 *  This optimization tries to reduce the number variables within
      // 	 *  a basic block. This will put less pressure on the numerical
      // 	 *  abstract domain later on. Search for this idiom: 
      // 	 *  %_14 = zext i8 %_13 to i32
      // 	 *  %_15 = getelementptr inbounds [10 x i8]* @_ptr, i32 0, i32 %_14
      // 	 */
      // 	return;
      // }
      
      if (AllUsesAreNonTrackMem(&I) || AllUsesAreIndirectCalls(&I)) {
	return;
      }

      if (isa<ZExtInst>(I) && I.getSrcTy()->isIntegerTy(1) && AllUsesAreVerifierCalls(&I)) {
	/* 
	   y:i32 = zext x:i1 to i32 
	   assume (y>=1);
	*/
	return;
      }

      crab_lit_ref_t dst = m_lfac.getLit(I);
      assert(dst && dst->isVar());
      crab_lit_ref_t src = m_lfac.getLit(*(I.getOperand(0)));
      
      // -- INTEGER OR BOOLEAN CAST
      if (isIntCast(I)) {
	if (I.getSrcTy() == I.getDestTy()) {
	  // assume the frontend removes useless casts.
	  CRABLLVM_WARNING("translation does not support non-op integer casts");
	  havoc(dst->getVar(), m_bb);
	} else {
	  if (!src->isVar()) {
	    // We store the constant into a variable
	    if (src->isBool()) {
	      var_t tmp = m_lfac.mkBoolVar();
	      m_bb.bool_assign(tmp, m_lfac.isBoolTrue(src) ?
			       lin_cst_t::get_true() : lin_cst_t::get_false());
	      if (isa<SExtInst>(I)) {		    
		m_bb.sext(tmp, dst->getVar());
	      } else if (isa<ZExtInst>(I)) {
		m_bb.zext(tmp, dst->getVar());
	      } else {
		CRABLLVM_ERROR("unexpected cast operation on Booleans",__FILE__, __LINE__); 
	      }
	    } else if (src->isInt()) {
	      var_t tmp = m_lfac.mkIntVar(I.getOperand(0)->getType()->getIntegerBitWidth());
	      m_bb.assign(tmp, m_lfac.getIntCst(src));
	      if (isa<SExtInst>(I)) {
		m_bb.sext(tmp, dst->getVar());
	      } else if (isa<ZExtInst>(I)) {
		m_bb.zext(tmp, dst->getVar());
	      } else if (isa<TruncInst>(I)) {
		m_bb.truncate(tmp, dst->getVar());
	      } else {
		CRABLLVM_ERROR("unexpected cast operation",__FILE__, __LINE__);
	      }
	    } else {
	      CRABLLVM_ERROR("unexpected cast operand type",__FILE__, __LINE__); 
	    }
	  } else {
	    if (isa<SExtInst>(I)) {
	      m_bb.sext(src->getVar(), dst->getVar());
	    } else if (isa<ZExtInst>(I)) {
	      m_bb.zext(src->getVar(), dst->getVar());
	    } else if (isa<TruncInst>(I)) {
	      m_bb.truncate(src->getVar(), dst->getVar());
	    } else {
	      CRABLLVM_ERROR("unexpected cast operation",__FILE__, __LINE__);
	    }
	  }
	}
	return;
      }

      // -- POINTER CAST      
      if (isPointerCast(I)) {
	if (isa<PtrToIntInst>(I)) {
	  CRABLLVM_WARNING("translation skipped pointer to integer cast");
	} else if (isa<IntToPtrInst>(I)) {
	  CRABLLVM_WARNING("translation skipped integer to pointer cast");
	} else if (isa<BitCastInst>(I) && isPointer(*I.getOperand(0), m_lfac.get_track())) {

	  if (src->isPtr()) {
	    if (m_lfac.isPtrNull(src)) {
	      m_bb.ptr_null(dst->getVar());
	    } else {
	      assert (src->isVar());
	      m_bb.ptr_assign(dst->getVar(), src->getVar(), number_t(0));
	    }
	    return;
	  }
	  CRABLLVM_WARNING("translation skipped " << I << " at line " << __LINE__);	  
	}
      }
      havoc(dst->getVar(), m_bb);
    }

    // Analysis of select instructions is cumbersome since it requires
    // a sequence of assume and join operations. Moreover, if many
    // select instructions appear in the same block its analysis can
    // be very inefficient due to the high number of joins.
    // 
    // If possible the simplest solution is to get rid of select
    // instructions. This can be done by adding option
    // --lower-select. This option will remove select instructions at
    // the expense of adding new basic blocks although hopefully the
    // llvm frontend will simplify them. If this is not possible or
    // undesirable then we try to deal with the select instruction
    // here.
    void visitSelectInst(SelectInst &I) {
      if (!isTracked(I, m_lfac.get_track())) return;

      crab_lit_ref_t lhs = m_lfac.getLit(I);
      assert(lhs && lhs->isVar());
      
      if (isPointer(I, m_lfac.get_track())) {
	// We don't even bother with pointers
	CRABLLVM_WARNING("skipped " << I << "\n" << "Enable --lower-select.");
	havoc(lhs->getVar(), m_bb);
	return;
      }
      
      Value& cond = *I.getCondition();
      crab_lit_ref_t c = m_lfac.getLit(cond);
      assert(c);
      crab_lit_ref_t op1 = m_lfac.getLit(*I.getTrueValue());
      assert(op1);
      crab_lit_ref_t op2 = m_lfac.getLit(*I.getFalseValue());
      assert(op2);
      
      if (isBool(I)) {
	// --- All operands are BOOL
	if (!op1->isBool()) {havoc(lhs->getVar(), m_bb); return;}
	if (!op2->isBool()) {havoc(lhs->getVar(), m_bb); return;}	
	
	// -- simple cases first: we know the condition is either true or false
	if (ConstantInt *ci = dyn_cast<ConstantInt>(&cond)) {
	  if (ci->isOne()) {
	    if (!op1->isVar()) {
	      m_bb.bool_assign(lhs->getVar(),(m_lfac.isBoolTrue(op1) ?
					       lin_cst_t::get_true():lin_cst_t::get_false()));
	    } else { 
	      m_bb.bool_assign(lhs->getVar(), op1->getVar());
	    }
	  } else {
	    if (!ci->isZero())
	      CRABLLVM_ERROR("unexpected select condition",__FILE__, __LINE__);
	    if (!op2->isVar()) {
	      m_bb.bool_assign(lhs->getVar(),(m_lfac.isBoolTrue(op2) ?
					       lin_cst_t::get_true(): lin_cst_t::get_false()));
	    } else {
	      m_bb.bool_assign(lhs->getVar(), op2->getVar());
	    }
	  }
	  return;
	}

	assert(c->isVar());
	
	// -- general case: we don't know whether condition is true or not.
	if (!op1->isVar() && !op2->isVar()) {
	  var_t tt_v = m_lfac.mkBoolVar();
	  var_t ff_v = m_lfac.mkBoolVar();
	  m_bb.bool_assign(tt_v, (m_lfac.isBoolTrue(op1)?
				  lin_cst_t::get_true(): lin_cst_t::get_false()));
	  m_bb.bool_assign(ff_v, (m_lfac.isBoolTrue(op2)?
				  lin_cst_t::get_true(): lin_cst_t::get_false()));
	  m_bb.bool_select(lhs->getVar(), c->getVar(), tt_v, ff_v);	
	} else if (!op1->isVar()) {
	  var_t tt_v = m_lfac.mkBoolVar();
	  m_bb.bool_assign(tt_v, (m_lfac.isBoolTrue(op1)?
				  lin_cst_t::get_true(): lin_cst_t::get_false()));
	  m_bb.bool_select(lhs->getVar(), c->getVar(), tt_v, op2->getVar());	
	} else if(!op2->isVar()) {
	  var_t ff_v = m_lfac.mkBoolVar();
	  m_bb.bool_assign(ff_v, (m_lfac.isBoolTrue(op2)?
				  lin_cst_t::get_true(): lin_cst_t::get_false()));
	  m_bb.bool_select(lhs->getVar(), c->getVar(), op1->getVar(), ff_v);	
	} else {
	  m_bb.bool_select(lhs->getVar(), c->getVar(), op1->getVar(), op1->getVar());
	}
      } else if (isInteger(I)) {
	
	// --- All operands except the condition are INTEGERS
	if (!op1->isInt()) {havoc(lhs->getVar(), m_bb); return;}
	if (!op2->isInt()) {havoc(lhs->getVar(), m_bb); return;}	
	
	lin_exp_t e1 = m_lfac.getExp(op1);
	lin_exp_t e2 = m_lfac.getExp(op2);
	
	// -- simple cases first: we know the condition is either true or false
	if (ConstantInt *ci = dyn_cast<ConstantInt>(&cond)) {
	  if (ci->isOne()) {
	    m_bb.assign(lhs->getVar(), e1);
	  } else { 
	    if (!ci->isZero())
	      CRABLLVM_ERROR("Unexpected select condition",__FILE__, __LINE__);
	    m_bb.assign(lhs->getVar(), e2);
	  }
	  return;
	}

	assert(c->isVar());
	
	// -- general case: we don't know whether the condition is true or not
	if (CmpInst* CI = dyn_cast<CmpInst>(&cond)) {
	  if (auto cst_opt = cmpInstToCrabInt(*CI, m_lfac)) {
	    m_bb.select(lhs->getVar(), *cst_opt, e1, e2);
	    return;
	  }
	}

	// The condition is a boolean but neither select or
	// bool_select are the right choice. The latter is only when
	// all operands are booleans. The former will have this form
	// (select (x:= cond >=1 ? e1: e2). This will be propagated
	// only to numerical domain which doesn't know anything about
	// cond. One solution is to zext cond to an integer. But maybe
	// another solution is to allow select to be a variable rather
	// than constraint.
        #if 1
	var_t icond = m_lfac.mkIntVar(8 /*any bitwdith >1*/);
	m_bb.zext(c->getVar(), icond);
	m_bb.select(lhs->getVar(), icond, e1, e2);
        #else
	CRABLLVM_WARNING("skipped " << I << "\n" <<
			 "Crab select does not support natively boolean conditions.\n" << 
			 "Meanwhile, enable --lower-select or --crab-bool-as-int");
	havoc(lhs->getVar(), m_bb);
        #endif 
      } 
    }
    
    void visitGetElementPtrInst(GetElementPtrInst &I) {
      if (!isTracked(I, m_lfac.get_track())) return;
      
      CRAB_LOG("cfg-gep", llvm::errs() << "Translating " << I << "\n");

      mem_region_t r = GET_REGION(I, &I); 
      if (isGlobalSingleton(r)) {
	CRAB_LOG("cfg-gep", llvm::errs() << "Skipped singleton region\n");
	return;
      }

      crab_lit_ref_t lhs = m_lfac.getLit(I);
      assert(lhs && lhs->isVar());
      crab_lit_ref_t ptr = m_lfac.getLit(*I.getPointerOperand());
      
      if (!ptr) {
        havoc(lhs->getVar(), m_bb);
        return;
      }
      
      if (m_lfac.isPtrNull(ptr)) {
	CRABLLVM_WARNING(I << " doing pointer arithmetic with null pointer.");
        havoc(lhs->getVar(), m_bb);
        return;
      }
      assert(ptr->isVar());
      
      // -- translation if the GEP offset is constant
      unsigned BitWidth = m_dl->getPointerTypeSizeInBits(I.getType());
      APInt Offset(BitWidth, 0);
      if (I.accumulateConstantOffset(*m_dl, Offset)) {
        lin_exp_t offset(toMpz(Offset).get_str());
	m_bb.ptr_assign(lhs->getVar(), ptr->getVar(), offset);
	CRAB_LOG("cfg-gep",
		 crab::outs() << "-- " << *lhs << ":=" << *ptr  << "+" << offset << "\n");
        return;
      }

      // -- translation if symbolic GEP offset
<<<<<<< HEAD
      // If here, we know that there is at least one non-zero, symbolic index.
      bool already_assigned = false;
      for(auto GTI = gep_type_begin(&I), GTE = gep_type_end(&I); GTI != GTE; ++GTI) {
	if (const StructType *st = GTI.getStructTypeOrNull()) {
	  if (const ConstantInt *ci = dyn_cast<const ConstantInt>(GTI.getOperand())) {
            number_t offset (fieldOffset (st, ci->getZExtValue ()));
	    m_bb.ptr_assign (lhs->getVar(), (!already_assigned) ?
=======
      // If here, we know that there is at least one non-zero,
      // symbolic index.
      SmallVector<const Value*, 4> ps;
      SmallVector<const Type*, 4> ts;
      gep_type_iterator typeIt = gep_type_begin(I);
      for (unsigned i = 1; i < I.getNumOperands(); ++i, ++typeIt) {
	// XXX we cannot strip zext/sext since we model now integer
	// bitwidths.
        // // strip zext/sext if there is one
        // if (const ZExtInst *ze = dyn_cast<const ZExtInst>(I.getOperand(i)))
        //   ps.push_back(ze->getOperand(0));
        // else if(const SExtInst *se = dyn_cast<const SExtInst>(I.getOperand(i)))
        //   ps.push_back(se->getOperand(0));
        // else 
        //   ps.push_back(I.getOperand(i));
	ps.push_back(I.getOperand(i));
        ts.push_back(*typeIt);
      }

      bool already_assigned = false;
      for (unsigned i = 0; i < ps.size(); ++i) {
        if (const StructType *st = dyn_cast<const StructType>(ts [i])) {
          if (const ConstantInt *ci = dyn_cast<const ConstantInt>(ps [i])) {
            number_t offset(fieldOffset(st, ci->getZExtValue()));
	    m_bb.ptr_assign(lhs->getVar(),(!already_assigned) ?
>>>>>>> 2278edc7
			     ptr->getVar() : lhs->getVar(), offset);
	    CRAB_LOG("cfg-gep",
		     if (!already_assigned) {
		       crab::outs() << *lhs << ":=" << *ptr << "+" << offset << "\n";
		     } else {
		       crab::outs() << *lhs << ":=" << *lhs << "+" << offset << "\n";
		     }); 
	    already_assigned = true;
	  } else {
            CRABLLVM_ERROR("GEP index expected only to be an integer",__FILE__, __LINE__); 
	  }
<<<<<<< HEAD
	} else {
	  // otherwise we have a sequential type like an array or vector.
	  // Multiply the index by the size of the indexed type.
          if (const ConstantInt *ci = dyn_cast<const ConstantInt> (GTI.getOperand())) {
            if (ci->isZero ())
=======
        }
        else if (const SequentialType *seqt = dyn_cast<const SequentialType>(ts[i])) {
          if (const ConstantInt *ci = dyn_cast<const ConstantInt>(ps [i])) {
            if (ci->isZero())
>>>>>>> 2278edc7
              continue;
          }
	  crab_lit_ref_t idx = m_lfac.getLit(*GTI.getOperand()); 
	  if (!idx || !idx->isInt()){
	    CRABLLVM_ERROR("unexpected GEP index",__FILE__, __LINE__);
	  }
	  lin_exp_t offset(m_lfac.getExp(idx) *
			   number_t(storageSize(GTI.getIndexedType())));
	  m_bb.ptr_assign(lhs->getVar(), (!already_assigned) ?
			  ptr->getVar() : lhs->getVar(), offset);
	  CRAB_LOG("cfg-gep",
		   if (!already_assigned) {
		     crab::outs() << *lhs << ":=" << *ptr << "+" << offset << "\n";
		   } else {
		     crab::outs() << *lhs << ":=" << *lhs << "+" << offset << "\n";
		   }); 
	  already_assigned = true;
	}
      }
    }

    void visitStoreInst(StoreInst &I) {
      /* The LLVM store instruction will interpreted as EITHER:

	 a) crab array store, or
	 b) crab pointer store

	 If the type of the stored value is integer or boolean then it
	 will be interpreted as an array store.

	 If the type of the stored value is a pointer then it will be
	 interpreted as a pointer store.

	 Otherwise, e.g., a store of a floating point, it will
	 ignored.
      */

      crab_lit_ref_t ptr = m_lfac.getLit(*I.getPointerOperand());
      crab_lit_ref_t val = m_lfac.getLit(*I.getValueOperand());
      
      if (!ptr || !ptr->isPtr()) {
	CRABLLVM_ERROR("unexpected pointer operand of store instruction",__FILE__, __LINE__);
      }
      
      if (m_lfac.isPtrNull(ptr)) {
	CRABLLVM_WARNING(I << " is possibly dereferencing a null pointer");
	return;
      }
      
      if (m_lfac.get_track() == ARR &&
	  (isInteger(*I.getValueOperand()) || isBool(*I.getValueOperand()))){
	// -- value is an integer/bool -> add array statement
	if (!val) {
	  // XXX: this can happen if we store a ptrtoint instruction
	  // For simplicity, we don't deal with this case here and we
	  // assume that the client must make sure that all constant
	  // expressions are lowered. 
	  CRABLLVM_ERROR("unexpected value operand of store instruction",__FILE__, __LINE__);
	}
	mem_region_t r = GET_REGION(I, I.getPointerOperand()); 
	if (!r.isUnknown()) {
	  if (isGlobalSingleton(r)) {
	    // Promote the global to an integer/boolean scalar
	    var_t s = m_lfac.mkArraySingletonVar(r);
	    if (isInteger(*I.getValueOperand())) {
	      assert(val->isInt());
	      m_bb.assign(s, m_lfac.getExp(val));
	    } else if (isBool(*I.getValueOperand())) {
	      assert(val->isBool());
	      if (!val->isVar()) {
		m_bb.bool_assign(s, (m_lfac.isBoolTrue(val) ?
				     lin_cst_t::get_true() : lin_cst_t::get_false()));
	      } else { 
		m_bb.bool_assign(s, val->getVar(), false);
	      }
	    } else { /* unreachable */ }
	  } else {
	    Type* ty = I.getOperand(0)->getType();
	    var_t idx = ptr->getVar();
	    
	    // We havoc the array index if we are not tracking it.
	    if (!isPointer(*I.getPointerOperand(), m_lfac.get_track())) {
	      m_bb.havoc(idx);
	    }	    

	    if (val->isVar()) {
	      var_t t = val->getVar();
	      // Due to heap abstraction imprecisions, it can happen
	      // that the region's bitwidth is smaller than value's
	      // bitwidth.
	      if (r.get_bitwidth() < val->getVar().get_bitwidth()) {
		t = m_lfac.mkIntVar(r.get_bitwidth());
		// XXX: this truncate operation can overflow but the
		// store instruction does not overflow
		m_bb.truncate(val->getVar(), t);
	      } 
	      m_bb.array_store(m_lfac.mkArrayVar(r), idx, t, 
				m_dl->getTypeAllocSize(ty), r.getSingleton() != nullptr);
	    } else {
	      if (val->isInt()) {
		m_bb.array_store(m_lfac.mkArrayVar(r), idx, m_lfac.getIntCst(val),
				  m_dl->getTypeAllocSize(ty), r.getSingleton() != nullptr);
	      } else if (val->isBool()){
		m_bb.array_store(m_lfac.mkArrayVar(r), idx, 
				  m_lfac.isBoolTrue(val) ? number_t(1): number_t(0),
				  m_dl->getTypeAllocSize(ty), r.getSingleton() != nullptr);
	      } else { /* unreachable */}
	    }
	  }
	}
      } // else if (isPointer(*I.getPointerOperand(), m_lfac.get_track())) {
	// if (!val) {
	//   // this can happen e.g., with store double %_10, double* %_11
	//   // do nothing since we ignore floating point operations.
	// } else if (!val->isPtr()) {
	//   CRABLLVM_ERROR("expecting a value operand of pointer type in store instruction",
	// 		 __FILE__, __LINE__);
	// } else {
	//   if (!m_lfac.isPtrNull(val)) {
	//     // XXX: we ignore the case if we store a null pointer. In
	//     // most cases, it will be fine since typical pointer
	//     // analyses ignore that case but it might be imprecise with
	//     // certain analyses.
	//     m_bb.ptr_store(ptr->getVar(), val->getVar());
	//   }
	// }
      else if (isPointer(*I.getValueOperand(), m_lfac.get_track())) {
	if (!val || !val->isPtr()) {
	  CRABLLVM_ERROR("expecting a value operand of pointer type in store instruction",
			 __FILE__, __LINE__);
	}
	
	if (!m_lfac.isPtrNull(val)) {
	  // XXX: we ignore the case if we store a null pointer. In
	  // most cases, it will be fine since typical pointer
	  // analyses ignore that case but it might be imprecise with
	  // certain analyses.
	  m_bb.ptr_store(ptr->getVar(), val->getVar());
	}      
      }
    }

    void visitLoadInst(LoadInst &I) {
      /*
	This case is symmetric to StoreInst.
       */
      
      crab_lit_ref_t lhs = m_lfac.getLit(I);
      crab_lit_ref_t ptr = m_lfac.getLit(*I.getPointerOperand());
      
      if (!ptr || !ptr->isPtr()) {
	CRABLLVM_ERROR("unexpected pointer operand of load instruction",__FILE__, __LINE__);
      }
      
      if (m_lfac.isPtrNull(ptr)) {
	CRABLLVM_WARNING(I << " is possibly dereferencing a null pointer");
	havoc(lhs->getVar(), m_bb);
	return;
      }

      if (m_lfac.get_track() == ARR &&(isInteger(I) || isBool(I))) {
	// -- lhs is an integer/bool -> add array statement
	if (!lhs || !lhs->isVar()) {
	  CRABLLVM_ERROR("unexpected lhs of load instruction",__FILE__, __LINE__);
	} 	
	mem_region_t r = GET_REGION(I, I.getPointerOperand()); 
	if (!(r.isUnknown())) {
	  if (isGlobalSingleton(r)) {
	    // Promote the global to an integer/boolean scalar
	    var_t s = m_lfac.mkArraySingletonVar(r); 
	    if (isInteger(I)) {
	      m_bb.assign(lhs->getVar(), s);
	    } else if (isBool(I)) {  
	      m_bb.bool_assign(lhs->getVar(), s, false);
	    } else { /* unreachable */ }
	  } else {
	    // We havoc the array index if we are not tracking it.
	    if (!isPointer(*I.getPointerOperand(), m_lfac.get_track())) {
	      m_bb.havoc(ptr->getVar());
	    }
	    var_t t = lhs->getVar();
	    // Due to heap abstraction imprecisions, it can happen
	    // that the region's bitwidth is smaller than lhs'
	    // bitwidth. 
	    if (r.get_bitwidth() < lhs->getVar().get_bitwidth()) {
	      t = m_lfac.mkIntVar(r.get_bitwidth());
	    }
	    var_t idx = ptr->getVar();
	    m_bb.array_load(t, m_lfac.mkArrayVar(r), idx,
			    m_dl->getTypeAllocSize(I.getType()));
	    if (r.get_bitwidth() < lhs->getVar().get_bitwidth()) {
	      // XXX: not sure if signed extension is correct.
	      // Regions are signed-agnostic so dont know what is the
	      // best choice here. Maybe if the regions' bitwidth is
	      // different form lhs' bitwidth we should ignore the
	      // load instruction.
	      m_bb.sext(t, lhs->getVar());
	    }
	  }
	  return;
	}
      } else if (isPointer(I, m_lfac.get_track())) {
	if (!lhs || !lhs->isVar()) {
	  CRABLLVM_ERROR("unexpected lhs of load instruction",__FILE__, __LINE__);
	}
	
	m_bb.ptr_load(lhs->getVar(), ptr->getVar());
	return;
      } 
      
      if (isTracked(I, m_lfac.get_track())) {
	havoc(lhs->getVar(), m_bb);
      }
    }
    
    void visitAllocaInst(AllocaInst &I) {

      if (isPointer(I, m_lfac.get_track())) {
	crab_lit_ref_t lhs = m_lfac.getLit(I);
	assert(lhs && lhs->isVar());
	m_bb.ptr_new_object(lhs->getVar(), m_object_id++);
      }

      if (m_lfac.get_track() == ARR && CrabArrayInit) {
	mem_region_t r = GET_REGION(I,&I);
	if (!r.isUnknown()) {
	  
	  // Nodes which do not have an explicit initialization are
	  // initially undefined. Instead, we assume they are zero
	  // initialized so that Crab's array smashing can infer
	  // something meaningful.
	  
	  Type* elementTy = nullptr;
	  unsigned numElems = 0;
	  if (SequentialType *ST = dyn_cast<SequentialType>(I.getAllocatedType())) {
	    elementTy = ST->getElementType();
	    /* we only translate pointers or arrays */
	    if (isa<PointerType>(ST)) {
	      numElems = 1;
	    } else if (ArrayType *AT = dyn_cast<ArrayType>(ST)) {
	      numElems = AT->getArrayNumElements();
	    } 
	  }

	  if (elementTy && numElems > 0) {
	    if (m_init_regions.insert(r).second) {
	      unsigned elemSize = storageSize(elementTy);
	      if (elemSize > 0) {
		/*
		  XXX: arbitrary value: we choose zero because it has
		  a valid interpretation whether it's integer,
		  boolean or pointer.
		*/
		number_t init_val(0); 
		number_t lb_idx(0); 
		number_t ub_idx((numElems * elemSize) - 1);
		m_bb.array_init(m_lfac.mkArrayVar(r), lb_idx, ub_idx, init_val, elemSize);
	      }
	    }
	  }
	}
      }
    }

    void visitReturnInst(ReturnInst &I) {
      // translated elsewhere      
    }

    void visitCallInst(CallInst &I) {
      CallSite CS(&I);
      const Value *calleeV = CS.getCalledValue();
      const Function *callee =dyn_cast<Function>(calleeV->stripPointerCasts());
      
      if (!callee) {         
	if (I.isInlineAsm()) {
	  // -- inline asm: do nothing 
	} else {
	  // -- unresolved indirect call
	  CRABLLVM_WARNING("skipped indirect call. Enabling --devirt-functions might help.");
	  
	  if (!I.getType()->isVoidTy() && isTracked(I, m_lfac.get_track())) {
	    // havoc return value
	    crab_lit_ref_t lhs = m_lfac.getLit(I);
	    assert(lhs && lhs->isVar());
	    havoc(lhs->getVar(), m_bb);
	  }
	}
	return;
      }

      // -- ignore any shadow functions created by seahorn
      if (callee->getName().startswith("shadow.mem")) return;

      if (callee->getName().equals("seahorn.fn.enter")) return;

      if (isVerifierCall(callee)) {
        doVerifierCall(I);
        return;
      }
      
      if (isAllocationFn(&I, m_tli)){
        doAllocFn(I);
        return;
      }

      if (CrabArrayInit && (isZeroInitializer(callee) || isIntInitializer(callee))) {
	doInitializer(I);
	return;
      }
      
      if (callee->isIntrinsic()) {
        if (MemIntrinsic *MI = dyn_cast<MemIntrinsic>(&I)) {
          doMemIntrinsic(*MI);
        } else {
	  if (!I.getType()->isVoidTy() && isTracked(I, m_lfac.get_track())) {
	    // -- havoc return value of the intrinsics
	    crab_lit_ref_t lhs = m_lfac.getLit(I);
	    assert(lhs && lhs->isVar());
	    havoc(lhs->getVar(), m_bb);
	  }
	}
	return;
      }
      

      if (callee->isDeclaration() || callee->isVarArg() || !m_is_inter_proc) {
	/**
	 * If external or we don't perform inter-procedural reasoning
	 * then we make sure all modified arrays and return value of
	 * the callsite are havoc'ed.
	 **/      
	
        // -- havoc return value
        if (!I.getType()->isVoidTy() && isTracked(I, m_lfac.get_track())) {
	  crab_lit_ref_t lhs = m_lfac.getLit(I);
	  assert(lhs && lhs->isVar());
	  havoc(lhs->getVar(), m_bb);
	}
        // -- havoc all modified regions by the callee
        if (m_lfac.get_track() == ARR) {
	  mem_region_set_t mods = get_modified_regions(m_mem, I);
          for (auto a : mods) {
	    if (isGlobalSingleton(a))
	      m_bb.havoc(m_lfac.mkArraySingletonVar(a));
	    else
	      m_bb.havoc(m_lfac.mkArrayVar(a));
          }
        }
	
	// XXX: if we return here we skip the callsite. This is fine
	//      unless there exists an analysis which cares about
	//      external calls.
	//	
	//      Note: if we want to add the callsite make sure we add
	//      the prototype for the external function below.
	// 
        return;
      }

      /**
       * Translate a LLVM callsite 
       *     o := foo(i1,...,i_n) 
       * 
       * into a crab callsite
       *     (o,a_o1,...,a_om) := foo(i1,...,in,a_i1,...,a_in) where
       *  
       *    - a_i1,...,a_in are read-only and modified arrays by foo.
       *    - a_o1,...,a_om are modified and new arrays created inside foo.
       **/

      
      std::vector<var_t> inputs, outputs;
      
      // -- add the actual parameters of the llvm callsite: i1,...in.
      for (auto &a : boost::make_iterator_range(CS.arg_begin(), CS.arg_end())) {
        Value *v = a.get();
        if (!isTracked(*v, m_lfac.get_track())) continue;
        inputs.push_back(normalizeFuncParamOrRet(*v, m_bb, m_lfac));
      }
      
      // -- add the return value of the llvm calliste: o
      if (!I.getType()->isVoidTy() && isTracked(I, m_lfac.get_track())) {
	crab_lit_ref_t ret = m_lfac.getLit(I);
	assert(ret && ret->isVar());
	outputs.push_back(ret->getVar());
      }
      
      if (m_lfac.get_track() == ARR) {
	// -- add the input and output array parameters a_i1,...,a_in
	// -- and a_o1,...,a_om.
        mem_region_set_t onlyreads = get_read_only_regions(m_mem, I);
        mem_region_set_t mods = get_modified_regions(m_mem, I);
        mem_region_set_t news = get_new_regions(m_mem, I);
        
        CRAB_LOG("cfg-mem",
                 llvm::errs() << "Callsite " << I << "\n"
 		              << "\tOnly-Read regions: " << onlyreads << "\n"
		              << "\tModified regions: " << mods << "\n"
		              << "\tNew regions:" << news << "\n");

        // -- add only read regions as array input parameters
        for (auto a: onlyreads) {
          if (isGlobalSingleton(a)) {
	    // Promote the global to a scalar
	    inputs.push_back(m_lfac.mkArraySingletonVar(a));
	  } else {
            inputs.push_back(m_lfac.mkArrayVar(a));
	  }
        }
	
        // -- add modified regions as both input and output parameters
        for (auto a: mods) {
          if (news.find(a) != news.end()) continue;
	  
          // input version
          if (isGlobalSingleton(a)) {
	    // Promote the global to a scalar
            inputs.push_back(m_lfac.mkArraySingletonVar(a));  
	  } else {
            inputs.push_back(m_lfac.mkArrayVar(a));
	  }

          // output version
          if (isGlobalSingleton(a)) {
	    // Promote the global to a scalar
            outputs.push_back(m_lfac.mkArraySingletonVar(a));  	    
	  } else  {
            outputs.push_back(m_lfac.mkArrayVar(a));
	  }
          
        }	
        // -- add more output parameters
        for (auto a: news) {
          outputs.push_back(m_lfac.mkArrayVar(a));
	}
      }
      // -- Finally, add the callsite
      m_bb.callsite(callee->getName().str(), outputs, inputs);
      
    }

    void visitUnreachableInst(UnreachableInst &I) {
      m_bb.unreachable();
    }

    /// base case. if all else fails.
    void visitInstruction(Instruction &I) {
      if (!isTracked(I, m_lfac.get_track())) return;
      crab_lit_ref_t lhs = m_lfac.getLit(I);
      if (lhs->isVar()) {
	havoc(lhs->getVar(), m_bb);
      }
    }
    
  }; // end class

  CfgBuilder::CfgBuilder(Function& func, 
			 llvm_variable_factory &vfac,
			 HeapAbstraction &mem, 
			 tracked_precision tracklev,
			 bool isInterProc,
			 const TargetLibraryInfo* tli)
    : m_is_cfg_built(false),                          
      m_func(func),
      m_lfac(vfac, tracklev), m_mem(mem), m_id(0),      
      m_cfg(new cfg_t(llvm_basic_block_wrapper(&m_func.getEntryBlock()),
		      tracklev)),
      m_is_inter_proc(isInterProc),
      m_dl(&(func.getParent()->getDataLayout())),
      m_tli(tli) { }

  CfgBuilder::~CfgBuilder() {}

  cfg_t *CfgBuilder::get_cfg() { 
    if (!m_is_cfg_built) {
      build_cfg();
      m_is_cfg_built = true;
    }
    return m_cfg;
  }

  CfgBuilder::opt_basic_block_t CfgBuilder::lookup(const BasicBlock &B) {  
    BasicBlock* BB = const_cast<BasicBlock*>(&B);
    llvm_bb_map_t::iterator it = m_bb_map.find(BB);
    if (it == m_bb_map.end())
      return CfgBuilder::opt_basic_block_t();
    else
      return CfgBuilder::opt_basic_block_t(it->second);
  }

  void CfgBuilder::add_block(BasicBlock &B) {
    assert(!lookup(B));
    BasicBlock *BB = &B;
    basic_block_t &bb = m_cfg->insert(llvm_basic_block_wrapper(BB));
    m_bb_map.insert(llvm_bb_map_t::value_type(BB, bb));
  }  

  void CfgBuilder:: add_block_in_between(basic_block_t &src, basic_block_t &dst,
					  basic_block_t &bb) {
    src -= dst;
    src >> bb;
    bb >> dst;
  }  


  void CfgBuilder::add_edge(BasicBlock &S, const BasicBlock &D) {
    opt_basic_block_t SS = lookup(S);
    opt_basic_block_t DD = lookup(D);
    assert(SS && DD);
    *SS >> *DD;
  }  

  std::string create_bb_name(unsigned &id, std::string prefix = "") {
    if (prefix == "") prefix = std::string("__@bb_");
    ++id;
    std::string id_str = std::to_string(id);
    return prefix + id_str;
  }
  
  //! return the new block inserted between src and dest if any
  CfgBuilder::opt_basic_block_t
  CfgBuilder::exec_br(BasicBlock &src, const BasicBlock &dst) {
    
    // -- the branch condition
    if (const BranchInst *br=dyn_cast<const BranchInst>(src.getTerminator())) {
      if (br->isConditional()) {
        opt_basic_block_t Src = lookup(src);
        opt_basic_block_t Dst = lookup(dst);
        assert(Src && Dst);

	llvm_basic_block_wrapper bb_wrapper(&src, &dst, create_bb_name(m_id));
	m_edge_bb_map.insert(std::make_pair(std::make_pair(&src, &dst), bb_wrapper));
  	basic_block_t &bb = m_cfg->insert(bb_wrapper);
        add_block_in_between(*Src, *Dst, bb);

        const Value &c = *br->getCondition();
        if (const ConstantInt *ci = dyn_cast<const ConstantInt>(&c)) {
          if ((ci->isOne()  && br->getSuccessor(0) != &dst) ||
              (ci->isZero() && br->getSuccessor(1) != &dst))
            bb.unreachable();
        } else {
          bool isNegated = (br->getSuccessor(1) == &dst);
	  bool lower_cond_as_bool = false;
          if (CmpInst* CI = dyn_cast<CmpInst>(& const_cast<Value&>(c)))  {
	    if (isBool(*(CI->getOperand(0))) && isBool(*(CI->getOperand(1)))) {
	      lower_cond_as_bool = true;
	    } else if (isInteger(*(CI->getOperand(0))) && isInteger(*(CI->getOperand(1)))) {
	      if (auto cst_opt = cmpInstToCrabInt(*CI, m_lfac, isNegated)) {
		bb.assume(*cst_opt); 
	      }
	    } else if (isPointer(*(CI->getOperand(0)), m_lfac.get_track()) &&
		       isPointer(*(CI->getOperand(1)), m_lfac.get_track())) {
	      if (auto cst_opt = cmpInstToCrabPtr(*CI, m_lfac, isNegated)) {
		bb.ptr_assume(*cst_opt); 
	      }
	    }
	    if (c.hasNUsesOrMore(2)) {
	      // If I is used by another instruction apart from a
	      // branch condition.
	      lower_cond_as_bool = true;
	    }
          } else  {
            // If the boolean condition is passed directly (e.g.,
            // after optimization) as a function argument.
	    lower_cond_as_bool = true;
	  }

	  if (lower_cond_as_bool) {
	    crab_lit_ref_t lhs = m_lfac.getLit(c);
	    assert(lhs && lhs->isVar());
	    assert(lhs->isBool());
	    if (isNegated)
	      bb.bool_not_assume(lhs->getVar());
	    else
	      bb.bool_assume(lhs->getVar());
	  }
        }
        return opt_basic_block_t(bb);
      }
      else add_edge(src,dst);
    }
    return opt_basic_block_t();    
  }

  static bool checkAllDefinitionsHaveNames(const Function& F) {
    for (const BasicBlock &BB: F) {
      if(!BB.hasName()) {
	return false;
      }
      for (const Instruction &I: BB) {
        if (!I.hasName() && !(I.getType()->isVoidTy()))  {
	  return false;
	}
      }
    }
    return true;
  }

  void CfgBuilder::build_cfg() {

    crab::ScopedCrabStats __st__("CFG Construction");

    // Sanity check: pass NameValues must have been executed before
    bool res = checkAllDefinitionsHaveNames(m_func);
    if (!res) {
      CRABLLVM_ERROR("All blocks and definitions must have a name",__FILE__,__LINE__);
    }

    for (auto &B : m_func) { 
      add_block(B); 
    }

    basic_block_t *ret_block = nullptr;
    var_ref_t ret_val;    
    bool has_seahorn_fail = false;
    // keep track of initialized regions
    mem_region_set_t init_regions;
    
    for (auto &B : m_func) {     
      opt_basic_block_t BB = lookup(B);
      if (!BB) continue;

      // -- build a CFG block ignoring branches, phi-nodes, and return
      CrabInstVisitor v(m_lfac, m_mem, m_dl, m_tli, *BB, m_is_inter_proc, init_regions);
      v.visit(B);
      // hook for seahorn
      has_seahorn_fail |= (v.has_seahorn_fail() && m_func.getName().equals("main"));
      
      // -- process the exit block of the function and its returned value.
      if (ReturnInst *RI = dyn_cast<ReturnInst>(B.getTerminator())) {
	if (ret_block)
	  CRABLLVM_ERROR("UnifyFunctionExitNodes pass should be run first",__FILE__, __LINE__);
	
        basic_block_t &bb = *BB;
        ret_block = &bb;
	m_cfg->set_exit(ret_block->label());

	if (has_seahorn_fail) {
	  ret_block->assertion(lin_cst_t::get_false(), getDebugLoc(RI));	  
	}
	
	if (m_is_inter_proc) {
	  if (Value * RV = RI->getReturnValue()) {
	    if (isTracked(*RV, m_lfac.get_track())) {
	      ret_val = var_ref_t(normalizeFuncParamOrRet(*RV, *ret_block, m_lfac));
	      bb.ret(ret_val.get());
	    }
	  }
	}
	
      } else {
        for (const BasicBlock *dst : succs(B)) {
          // -- move branch condition in bb to a new block inserted
          //    between bb and dst
          opt_basic_block_t mid_bb = exec_br(B, *dst);

          // -- phi nodes in dst are translated into assignments in
          //    the predecessor
          CrabPhiVisitor v(m_lfac, m_mem,(mid_bb ? *mid_bb : *BB), B);
          v.visit(const_cast<BasicBlock &>(*dst));
        }
      }
    }


    /// TODO: add an array init statement
    /// Allocate arrays with initial values 
    // if (m_lfac.get_track() == ARR && CrabArrayInit && CrabUnsoundArrayInit) {
    //   // getNewRegions returns all the new nodes created by the
    //   // function (via malloc-like functions) except if the function
    //   // is main.
    //   // basic_block_t & entry = m_cfg->get_node(m_cfg->entry());
    //   // mem_region_set_t news =  get_new_regions(m_mem, m_func);
    //   // for (auto n: news) {
    //   // 	entry.set_insert_point_front();
    //   // }
    // }

    /// Add function declaration
    if (m_is_inter_proc && !m_func.isVarArg()) {
      
      /**
       * Translate LLVM function declaration 
       *   o_ty foo (i1,...,in)
       * 
       * into a crab function declaration
       *
       *   o, a_o1,...,a_om foo (i1,...,in,a_i1,...,a_in) where
       *
       *   - o is the **returned value** of the function (translation
       *     ensures there is always one return instruction and the
       *     returned value is a variable, i.e., cannot be a
       *     constant).
       *
       *   - a_i1,...,a_in are read-only and modified arrays in function foo
       * 
       *   - a_o1,....,a_om are modified and new arrays created inside
       *     foo.
       *
       * It ensures that the set {a_i1,...,a_in} is disjoint from
       * {a_o1,....,a_om}, otherwise crab will complain.
       **/
      
      std::vector<var_t> inputs, outputs;

      basic_block_t & entry = m_cfg->get_node(m_cfg->entry());
      
      // -- add the returned value of the llvm function: o
      if (!ret_val.is_null()) {
	outputs.push_back(ret_val.get());
      }
      
      // -- add input parameters i1,...,in
      for (Value &arg : boost::make_iterator_range(m_func.arg_begin(),
						    m_func.arg_end())) {
        if (!isTracked(arg, m_lfac.get_track())) continue;

	crab_lit_ref_t i = m_lfac.getLit(arg);
	assert(i && i->isVar());
	if (!ret_val.is_null() && i->getVar() == ret_val.get()) {
	  // rename i to avoid having same name as output (crab requirement)
	  if (i->isBool()) {
	    var_t fresh_i = m_lfac.mkBoolVar();
	    entry.bool_assign(fresh_i, i->getVar());
	    inputs.push_back(fresh_i);	    	    
	  } else if (i->isInt()) {
	    unsigned bitwidth = arg.getType()->getIntegerBitWidth();      
	    var_t fresh_i = m_lfac.mkIntVar(bitwidth);	    
	    entry.assign(fresh_i, i->getVar());
	    inputs.push_back(fresh_i);	    	    
	  } else if (i->isPtr()) {
	    var_t fresh_i = m_lfac.mkPtrVar();	    	    
	    entry.ptr_assign(fresh_i, i->getVar(), number_t(0));
	    inputs.push_back(fresh_i);	    
	  } else {
	    CRABLLVM_ERROR("unexpected function parameter type",__FILE__, __LINE__);
	  }
	} else {
	  inputs.push_back(i->getVar());
	}
      }

	
      if (m_lfac.get_track() == ARR && (!m_func.getName().equals("main"))) {
        // -- add the input and output array parameters 
        mem_region_set_t onlyreads = get_read_only_regions(m_mem, m_func);
        mem_region_set_t mods = get_modified_regions(m_mem, m_func);
        mem_region_set_t news = get_new_regions(m_mem, m_func);

        CRAB_LOG("cfg-mem",
                 llvm::errs() << "Function " << m_func.getName() 
                              << "\n\tOnly-Read regions: " << onlyreads
                              << "\n\tModified regions: " << mods
                              << "\n\tNew regions:" << news << "\n");
		 
        // -- add only read regions as input parameters
        for (auto a: onlyreads) {
          if (isGlobalSingleton(a)) {
	    // Promote the global to a scalar
	    inputs.push_back(m_lfac.mkArraySingletonVar(a));
	  } else {
            inputs.push_back(m_lfac.mkArrayVar(a));	    
	  }
        }

        // -- add input/output parameters
        for (auto a: mods) {
          if (news.find(a) != news.end()) continue;
	  var_ref_t a_in;
	  
          // -- for each parameter `a` we create a fresh version
          //    `a_in` where `a_in` acts as the input version of the
          //    parameter and `a` is the output version. Note that the
          //    translation of the function will not produce new
          //    versions of `a` since all array stores overwrite `a`.

	  /** Added in the entry block of the function **/
          entry.set_insert_point_front();
          if (const Value *v = isGlobalSingleton(a)) {
	    // Promote the global to a scalar
	    Type* ty = cast<PointerType>(v->getType())->getElementType();
	    var_t s = m_lfac.mkArraySingletonVar(a);
	    if (isInteger(ty)) {
	      a_in = var_ref_t(m_lfac.mkIntVar(ty->getIntegerBitWidth()));
	      entry.assign(s, a_in.get());
	    } else if (isBool(ty)) {
	      a_in = var_ref_t(m_lfac.mkBoolVar());
	      entry.bool_assign(s, a_in.get(), false);	      
	    } else { /* unreachable */ }
	  } else {
	    switch (a.get_type()){
	    case INT_REGION:
	      a_in = var_ref_t(m_lfac.mkIntArrayVar(0 /*unknown bitwidth*/));
	      break;
	    case BOOL_REGION:
	      a_in = var_ref_t(m_lfac.mkBoolArrayVar());
	      break;
	    default: /*unreachable*/ ;;
	    }
	    if (!a_in.is_null())
	      entry.array_assign(m_lfac.mkArrayVar(a), a_in.get());
	  }

          // input version
	  if (!a_in.is_null())
	    inputs.push_back(a_in.get());
	  
          // output version
          if (isGlobalSingleton(a)) {
	    // Promote the global to a scalar
	    outputs.push_back(m_lfac.mkArraySingletonVar(a));
	  } else {
            outputs.push_back(m_lfac.mkArrayVar(a));
	  }
        }

        // -- add more output parameters
        for (auto a: news) {
          outputs.push_back(m_lfac.mkArrayVar(a));
        }
        
      }

      // -- Finally, we add the function declaration

      // Sanity check
      std::vector<var_t> sorted_ins(inputs.begin(), inputs.end());
      std::vector<var_t> sorted_outs(outputs.begin(), outputs.end());
      std::sort(sorted_ins.begin(), sorted_ins.end());
      std::sort(sorted_outs.begin(), sorted_outs.end());
      std::vector<var_t> intersect;
      std::set_intersection(sorted_ins.begin(), sorted_ins.end(),
			    sorted_outs.begin(), sorted_outs.end(),
			    std::back_inserter(intersect));
      if (!intersect.empty()) {
	llvm::errs() << "CRALLVM ERROR: function inputs and outputs should not intersect\n";
	crab::errs() << "INPUTS: {";
	for (auto i: inputs) { crab::outs() << i << ";"; }
	crab::errs() << "}\n";
	crab::errs() << "OUTPUTS: {";
	for (auto o: outputs) { crab::outs() << o << ";"; }
	crab::errs() << "}\n";
	abort();
      }

      typedef function_decl<number_t, varname_t> function_decl_t;
      m_cfg->set_func_decl(function_decl_t(m_func.getName().str(), inputs, outputs));
    }

    if (m_cfg->has_exit()) {
      #if 1
      // -- Connect all sink blocks with an unreachable instruction to
      //    the exit block.  For a forward analysis this doesn't have
      //    any impact since unreachable becomes bottom anyway.
      //    However, a backward analysis starting with an invariant that
      //    says the exit is unreachable may incorrectly infer that the
      //    preconditions of the error states is false just because it
      //    never propagates backwards from these special sink blocks.      
      basic_block_t &exit = m_cfg->get_node(m_cfg->exit());
      for (auto &B: m_func) {
	if (opt_basic_block_t b = lookup(B)) {
	  if ((*b).label() == m_cfg->exit())
	    continue;
	  
	  auto it_pair = (*b).next_blocks();
	  if (it_pair.first == it_pair.second) {
	    // block has no successors and it is not the exit block
	    for (auto &I: B) 
	      if (isa<UnreachableInst>(I))
		(*b) >> exit;
	  }
	}
      }
      #endif 
    } else {
      // If there is no exit block so far, we search for the first
      // block without successors.
      // XXX: we won't have an exit block with programs like this:
      //   entry: goto loop;
      //    loop: goto loop;
      for (auto &B: m_func) {
	if (opt_basic_block_t b = lookup(B)) {
	  auto it_pair = (*b).next_blocks();
	  if (it_pair.first == it_pair.second) {
	    m_cfg->set_exit((*b).label());
	  }
	}
      }
    }
    
    if (CrabCFGSimplify) {
      // -- Remove dead statements generated by our translation
      CRAB_VERBOSE_IF(1,get_crab_os() << "Started CFG dead code elimination\n";); 
      cfg_ref_t cfg_ref(*m_cfg);
      crab::transforms::dead_code_elimination<cfg_ref_t> dce;      
      dce.run(cfg_ref);
      CRAB_VERBOSE_IF(1,get_crab_os() << "Finished CFG dead code elimination\n";);
		      
      // -- Remove empty blocks after dce
      CRAB_VERBOSE_IF(1, get_crab_os() << "Started CFG simplification\n";);
      m_cfg->simplify();      
      CRAB_VERBOSE_IF(1, get_crab_os() << "Finished CFG simplification\n";);
    }
    
    if (CrabPrintCFG) crab::outs() << *m_cfg << "\n";
    return ;
  }

} // end namespace crab_llvm<|MERGE_RESOLUTION|>--- conflicted
+++ resolved
@@ -2242,7 +2242,6 @@
       }
 
       // -- translation if symbolic GEP offset
-<<<<<<< HEAD
       // If here, we know that there is at least one non-zero, symbolic index.
       bool already_assigned = false;
       for(auto GTI = gep_type_begin(&I), GTE = gep_type_end(&I); GTI != GTE; ++GTI) {
@@ -2250,33 +2249,6 @@
 	  if (const ConstantInt *ci = dyn_cast<const ConstantInt>(GTI.getOperand())) {
             number_t offset (fieldOffset (st, ci->getZExtValue ()));
 	    m_bb.ptr_assign (lhs->getVar(), (!already_assigned) ?
-=======
-      // If here, we know that there is at least one non-zero,
-      // symbolic index.
-      SmallVector<const Value*, 4> ps;
-      SmallVector<const Type*, 4> ts;
-      gep_type_iterator typeIt = gep_type_begin(I);
-      for (unsigned i = 1; i < I.getNumOperands(); ++i, ++typeIt) {
-	// XXX we cannot strip zext/sext since we model now integer
-	// bitwidths.
-        // // strip zext/sext if there is one
-        // if (const ZExtInst *ze = dyn_cast<const ZExtInst>(I.getOperand(i)))
-        //   ps.push_back(ze->getOperand(0));
-        // else if(const SExtInst *se = dyn_cast<const SExtInst>(I.getOperand(i)))
-        //   ps.push_back(se->getOperand(0));
-        // else 
-        //   ps.push_back(I.getOperand(i));
-	ps.push_back(I.getOperand(i));
-        ts.push_back(*typeIt);
-      }
-
-      bool already_assigned = false;
-      for (unsigned i = 0; i < ps.size(); ++i) {
-        if (const StructType *st = dyn_cast<const StructType>(ts [i])) {
-          if (const ConstantInt *ci = dyn_cast<const ConstantInt>(ps [i])) {
-            number_t offset(fieldOffset(st, ci->getZExtValue()));
-	    m_bb.ptr_assign(lhs->getVar(),(!already_assigned) ?
->>>>>>> 2278edc7
 			     ptr->getVar() : lhs->getVar(), offset);
 	    CRAB_LOG("cfg-gep",
 		     if (!already_assigned) {
@@ -2288,18 +2260,11 @@
 	  } else {
             CRABLLVM_ERROR("GEP index expected only to be an integer",__FILE__, __LINE__); 
 	  }
-<<<<<<< HEAD
 	} else {
 	  // otherwise we have a sequential type like an array or vector.
 	  // Multiply the index by the size of the indexed type.
           if (const ConstantInt *ci = dyn_cast<const ConstantInt> (GTI.getOperand())) {
             if (ci->isZero ())
-=======
-        }
-        else if (const SequentialType *seqt = dyn_cast<const SequentialType>(ts[i])) {
-          if (const ConstantInt *ci = dyn_cast<const ConstantInt>(ps [i])) {
-            if (ci->isZero())
->>>>>>> 2278edc7
               continue;
           }
 	  crab_lit_ref_t idx = m_lfac.getLit(*GTI.getOperand()); 
