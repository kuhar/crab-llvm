--- conflicted
+++ resolved
@@ -1433,35 +1433,6 @@
       // execute CI_SEA_DSA
       #endif      
     case CI_SEA_DSA:
-<<<<<<< HEAD
-    case CS_SEA_DSA:
-	  {
-	   sea_dsa::GlobalAnalysisKind kind = sea_dsa::CONTEXT_INSENSITIVE;
-	   if (CrabHeapAnalysis == CS_SEA_DSA) {
-		   kind = sea_dsa::CONTEXT_SENSITIVE;
-	   }
-	   // XXX: We don't run sea-dsa as a LLVM pass because we don't
-	   // want the pass manager to run the sea-dsa analysis if user
-	   // selects llvm-dsa.
-	   CallGraph& cg = getAnalysis<CallGraphWrapperPass>().getCallGraph();
-	   CRAB_VERBOSE_IF(1, llvm::errs() << "Started sea-dsa analysis.\n";);
-	   if (kind == sea_dsa::CONTEXT_INSENSITIVE) {
-		  global_sea_dsa = new sea_dsa::ContextInsensitiveGlobalAnalysis(dl, *m_tli, *m_allocWrapInfo,
-												 cg, fac, false);
-	   } else {
-		  global_sea_dsa = new sea_dsa::ContextSensitiveGlobalAnalysis(dl, *m_tli, *m_allocWrapInfo, cg, fac);
-	   }
-	   global_sea_dsa->runOnModule(M);
-	   CRAB_VERBOSE_IF(1, llvm::errs() << "Finished sea-dsa analysis.\n";);
-	   m_mem.reset
-		 (new SeaDsaHeapAbstraction(M, global_sea_dsa,
-		 				                    CrabDsaDisambiguateUnknown,
-		 				                    CrabDsaDisambiguatePtrCast,
-		 				                    CrabDsaDisambiguateExternal));
-	  }
-	  break;
-   default:
-=======
     case CS_SEA_DSA: {
       CRAB_VERBOSE_IF(1, get_crab_os() << "Started sea-dsa analysis\n";);            
       sea_dsa::GlobalAnalysisKind kind = sea_dsa::CONTEXT_INSENSITIVE;
@@ -1473,10 +1444,10 @@
       // selects llvm-dsa.
       CallGraph& cg = getAnalysis<CallGraphWrapperPass>().getCallGraph();
       if (kind == sea_dsa::CONTEXT_INSENSITIVE) {
-	global_sea_dsa = new sea_dsa::ContextInsensitiveGlobalAnalysis(dl, *m_tli,
+	global_sea_dsa = new sea_dsa::ContextInsensitiveGlobalAnalysis(dl, *m_tli, *m_allocWrapInfo,
 								       cg, fac, false);
       } else {
-	global_sea_dsa = new sea_dsa::ContextSensitiveGlobalAnalysis(dl, *m_tli, cg, fac);
+	global_sea_dsa = new sea_dsa::ContextSensitiveGlobalAnalysis(dl, *m_tli, *m_allocWrapInfo, cg, fac);
       }
       global_sea_dsa->runOnModule(M);
       m_mem.reset
@@ -1488,7 +1459,6 @@
       CRAB_VERBOSE_IF(1, get_crab_os() << "Finished sea-dsa analysis\n";);      
       break;
     default:
->>>>>>> 2278edc7
       errs() << "Warning: running crab-llvm without memory analysis\n";
     }
 
