--- conflicted
+++ resolved
@@ -106,8 +106,7 @@
     ### BEGIN CRAB
     p.add_argument ('--crab-dom',
                     help='Choose abstract domain',
-<<<<<<< HEAD
-                    choices=['int','ric', 'term', 'boxes',
+                    choices=['int','ric', 'term', 'boxes', 'dis-int',
                              # choose dynamically between int and zones
                              'num',
                              ## Zones variants
@@ -121,9 +120,6 @@
                              'vzones',
                              ## Apron domains
                              'int-apron','oct-apron','opt-oct-apron','pk-apron'],
-=======
-                    choices=['int','ric','zones','term','num','boxes','dis-int'],
->>>>>>> 1e5a32bb
                     dest='crab_dom', default='int')
     ############ 
     p.add_argument ('--crab-widening-threshold', 
