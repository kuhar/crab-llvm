///
// CrabLlvm -- Abstract Interpretation-based Analyzer for LLVM bitcode
///

#include "llvm/LinkAllPasses.h"
#include "llvm/IR/LegacyPassManager.h"
#include "llvm/IR/LLVMContext.h"
#include "llvm/IR/Module.h"
#include "llvm/IRReader/IRReader.h"
#include "llvm/Support/CommandLine.h"
#include "llvm/Support/Debug.h"
#include "llvm/Support/ManagedStatic.h"
#include "llvm/Support/PrettyStackTrace.h"
#include "llvm/Support/Signals.h"
#include "llvm/Support/SourceMgr.h"
#include "llvm/Support/FileSystem.h"
#include "llvm/Support/ToolOutputFile.h"
#include "llvm/Support/raw_ostream.h"
#include "llvm/Transforms/IPO.h"
#include "llvm/Bitcode/ReaderWriter.h"
#include "llvm/Bitcode/BitcodeWriterPass.h"
#include "llvm/IR/Verifier.h"
#include "crab_llvm/config.h"

#ifdef HAVE_LLVM_SEAHORN
#include "llvm_seahorn/Transforms/Scalar.h"
#endif 

#include "crab_llvm/Passes.hh"
#include "crab_llvm/CrabLlvm.hh"
#include "crab_llvm/Transforms/InsertInvariants.hh"
#include "crab/common/debug.hpp"

static llvm::cl::opt<std::string>
InputFilename(llvm::cl::Positional, llvm::cl::desc("<input LLVM bitcode file>"),
              llvm::cl::Required, llvm::cl::value_desc("filename"));

static llvm::cl::opt<std::string>
OutputFilename("o", llvm::cl::desc("Override output filename"),
               llvm::cl::init(""), llvm::cl::value_desc("filename"));

static llvm::cl::opt<bool>
OutputAssembly("S", llvm::cl::desc("Write output as LLVM assembly"));

static llvm::cl::opt<std::string>
AsmOutputFilename("oll", llvm::cl::desc("Output analyzed bitcode"),
               llvm::cl::init(""), llvm::cl::value_desc("filename"));

static llvm::cl::opt<std::string>
DefaultDataLayout("default-data-layout",
                  llvm::cl::desc("data layout string to use if not specified by module"),
                  llvm::cl::init(""), llvm::cl::value_desc("layout-string"));

static llvm::cl::opt<bool>
NoCrab ("no-crab", 
        llvm::cl::desc ("Output preprocessed bitecode but disabling Crab analysis"),
        llvm::cl::init (false),
        llvm::cl::Hidden);

static llvm::cl::opt<bool>
TurnUndefNondet ("crab-turn-undef-nondet", 
                 llvm::cl::desc ("Turn undefined behaviour into non-determinism"),
                 llvm::cl::init (false),
                 llvm::cl::Hidden);

static llvm::cl::opt<bool>
LowerSelect ("crab-lower-select", 
             llvm::cl::desc ("Lower all select instructions"),
             llvm::cl::init (false));


struct LogOpt {
  void operator= (const std::string &tag) const 
  { crab::CrabEnableLog (tag); } 
};

LogOpt loc;

static llvm::cl::opt<LogOpt, true, llvm::cl::parser<std::string> > 
LogClOption ("log",
             llvm::cl::desc ("Enable specified log level"),
             llvm::cl::location (loc),
             llvm::cl::value_desc ("string"),
             llvm::cl::ValueRequired, llvm::cl::ZeroOrMore);

using namespace crab_llvm;

// removes extension from filename if there is one
std::string getFileName(const std::string &str) {
  std::string filename = str;
  size_t lastdot = str.find_last_of(".");
  if (lastdot != std::string::npos)
    filename = str.substr(0, lastdot);
  return filename;
}

int main(int argc, char **argv) {
  llvm::llvm_shutdown_obj shutdown;  // calls llvm_shutdown() on exit
  llvm::cl::ParseCommandLineOptions(argc, argv,
  "CrabLlvm-- Abstract Interpretation-based Analyzer of LLVM bitcode\n");

  llvm::sys::PrintStackTraceOnErrorSignal();
  llvm::PrettyStackTraceProgram PSTP(argc, argv);
  llvm::EnableDebugBuffering = true;

  std::error_code error_code;
  llvm::SMDiagnostic err;
  llvm::LLVMContext &context = llvm::getGlobalContext();
  std::unique_ptr<llvm::Module> module;
  std::unique_ptr<llvm::tool_output_file> output;
  std::unique_ptr<llvm::tool_output_file> asmOutput;
  
  module = llvm::parseIRFile(InputFilename, err, context);
  if (!module) {
    if (llvm::errs().has_colors()) llvm::errs().changeColor(llvm::raw_ostream::RED);
    llvm::errs() << "error: "
                 << "Bitcode was not properly read; " << err.getMessage() << "\n";
    if (llvm::errs().has_colors()) llvm::errs().resetColor();
    return 3;
  }

  if (!AsmOutputFilename.empty ())
    asmOutput = 
      llvm::make_unique<llvm::tool_output_file>(AsmOutputFilename.c_str(), error_code, 
                                                llvm::sys::fs::F_Text);
  if (error_code) {
    if (llvm::errs().has_colors()) 
      llvm::errs().changeColor(llvm::raw_ostream::RED);
    llvm::errs() << "error: Could not open " << AsmOutputFilename << ": " 
                 << error_code.message () << "\n";
    if (llvm::errs().has_colors()) llvm::errs().resetColor();
    return 3;
  }

  if (!OutputFilename.empty ())
    output = llvm::make_unique<llvm::tool_output_file>
      (OutputFilename.c_str(), error_code, llvm::sys::fs::F_None);
      
  if (error_code) {
    if (llvm::errs().has_colors()) llvm::errs().changeColor(llvm::raw_ostream::RED);
    llvm::errs() << "error: Could not open " << OutputFilename << ": " 
                 << error_code.message () << "\n";
    if (llvm::errs().has_colors()) llvm::errs().resetColor();
    return 3;
  }
  
  ///////////////////////////////
  // initialise and run passes //
  ///////////////////////////////

  llvm::legacy::PassManager pass_manager;
  llvm::PassRegistry &Registry = *llvm::PassRegistry::getPassRegistry();
  llvm::initializeAnalysis(Registry);
  
  /// call graph and other IPA passes
  // llvm::initializeIPA (Registry);
  // XXX: porting to 3.8 
  llvm::initializeCallGraphWrapperPassPass(Registry);
  llvm::initializeCallGraphPrinterPass(Registry);
  llvm::initializeCallGraphViewerPass(Registry);
  // XXX: not sure if needed anymore
  llvm::initializeGlobalsAAWrapperPassPass(Registry);  
    
  // add an appropriate DataLayout instance for the module
<<<<<<< HEAD
  const llvm::DataLayout *dl = &module->getDataLayout ();
  if (!dl && !DefaultDataLayout.empty ())
  {
=======
  const llvm::DataLayout *dl = module->getDataLayout ();
  if (!dl && !DefaultDataLayout.empty ()) {
>>>>>>> f25e469e
    module->setDataLayout (DefaultDataLayout);
    dl = &module->getDataLayout ();
  }
<<<<<<< HEAD

  assert (dl && "Could not find Data Layout for the module");
  
  /////
  // Here only passes that are necessary or very recommended for Crab
  /////
=======
  if (dl) pass_manager.add (new llvm::DataLayoutPass ());

  /**
   * Here only passes that are strictly necessary to avoid crashes or
   * useless results. Passes that are only for improving precision
   * should be run in crabllvm-pp.
   **/
>>>>>>> f25e469e

  // -- turn all functions internal so that we can use DSA
  pass_manager.add (llvm::createInternalizePass (llvm::ArrayRef<const char*>("main")));
  // kill unused internal global    
  pass_manager.add (llvm::createGlobalDCEPass ()); 
  pass_manager.add (crab_llvm::createRemoveUnreachableBlocksPass ());

  // -- promote alloca's to registers
  pass_manager.add (llvm::createPromoteMemoryToRegisterPass());
  #ifdef HAVE_LLVM_SEAHORN
  if (TurnUndefNondet) {
    // -- Turn undef into nondet
    pass_manager.add (llvm_seahorn::createNondetInitPass ());
  }
  #endif 
  // -- lower invoke's
  pass_manager.add(llvm::createLowerInvokePass());
  // cleanup after lowering invoke's
  pass_manager.add (llvm::createCFGSimplificationPass ());  
  // -- ensure one single exit point per function
  pass_manager.add (llvm::createUnifyFunctionExitNodesPass ());
  // -- remove unreachable blocks 
  pass_manager.add (crab_llvm::createRemoveUnreachableBlocksPass ());
  // -- remove switch constructions
  pass_manager.add (llvm::createLowerSwitchPass());
  // cleanup after lowering switches
  pass_manager.add (llvm::createCFGSimplificationPass ());  
  // -- lower constant expressions to instructions
  pass_manager.add (crab_llvm::createLowerCstExprPass ());
  // cleanup after lowering constant expressions
  pass_manager.add (llvm::createDeadCodeEliminationPass());
  #ifdef HAVE_LLVM_SEAHORN
  if (TurnUndefNondet) 
    pass_manager.add (llvm_seahorn::createDeadNondetElimPass ());
  #endif 

  // -- must be the last ones before running crab.
  if (LowerSelect)
    pass_manager.add (crab_llvm::createLowerSelectPass ());   

  if (!NoCrab) {
    /// -- run the crab analyzer
    pass_manager.add (new crab_llvm::CrabLlvmPass ());
  }

  if (!AsmOutputFilename.empty ()) 
    pass_manager.add (createPrintModulePass (asmOutput->os ()));
 
  if (!NoCrab) {
    /// -- insert invariants as assume instructions
    pass_manager.add (new crab_llvm::InsertInvariants ());
    /// -- simplify invariants added in the bytecode.
    #ifdef HAVE_LLVM_SEAHORN
    pass_manager.add (llvm_seahorn::createInstructionCombiningPass ());      
    #endif 
    pass_manager.add (crab_llvm::createSimplifyAssumePass ());
  }
      
  if (!OutputFilename.empty ()) {
    if (OutputAssembly)
      pass_manager.add (createPrintModulePass (output->os ()));
    else 
      pass_manager.add (createBitcodeWriterPass (output->os ()));
  }
  
  pass_manager.run(*module.get());

  if (!AsmOutputFilename.empty ()) asmOutput->keep ();
  if (!OutputFilename.empty ()) output->keep();

  return 0;
}<|MERGE_RESOLUTION|>--- conflicted
+++ resolved
@@ -162,33 +162,20 @@
   llvm::initializeGlobalsAAWrapperPassPass(Registry);  
     
   // add an appropriate DataLayout instance for the module
-<<<<<<< HEAD
   const llvm::DataLayout *dl = &module->getDataLayout ();
   if (!dl && !DefaultDataLayout.empty ())
   {
-=======
-  const llvm::DataLayout *dl = module->getDataLayout ();
-  if (!dl && !DefaultDataLayout.empty ()) {
->>>>>>> f25e469e
     module->setDataLayout (DefaultDataLayout);
     dl = &module->getDataLayout ();
   }
-<<<<<<< HEAD
 
   assert (dl && "Could not find Data Layout for the module");
   
-  /////
-  // Here only passes that are necessary or very recommended for Crab
-  /////
-=======
-  if (dl) pass_manager.add (new llvm::DataLayoutPass ());
-
   /**
    * Here only passes that are strictly necessary to avoid crashes or
    * useless results. Passes that are only for improving precision
    * should be run in crabllvm-pp.
    **/
->>>>>>> f25e469e
 
   // -- turn all functions internal so that we can use DSA
   pass_manager.add (llvm::createInternalizePass (llvm::ArrayRef<const char*>("main")));
